--- conflicted
+++ resolved
@@ -88,17 +88,8 @@
         Initialise the parameters.
         Create the basic query_help
         """
-<<<<<<< HEAD
-
         super(DataTranslator, self).__init__(Class=self.__class__, **kwargs)
 
-
-
-
-=======
-        super(DataTranslator, self).__init__(Class=self.__class__, **kwargs)
-
->>>>>>> a4411671
     def get_json_for_visualizer(cell, relcoords, atomic_numbers):
         system = (np.array(cell), np.array(relcoords), np.array(atomic_numbers))
         res = seekpath.hpkot.get_path(system, with_time_reversal=False)
@@ -139,8 +130,4 @@
             raise AssertionError("Got different reciprocal cells...")
 
         # Response for JS, and path_results
-<<<<<<< HEAD
         return response, res
-=======
-        return response, res
->>>>>>> a4411671
