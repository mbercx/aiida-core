--- conflicted
+++ resolved
@@ -20,11 +20,6 @@
 __authors__ = "The AiiDA team."
 __version__ = "0.6.0"
 
-<<<<<<< HEAD
-=======
-
-class Group(AbstractGroup):
->>>>>>> b0f7063c
 
 class Group(AbstractGroup):
     def __init__(self, **kwargs):
@@ -50,7 +45,8 @@
             name = kwargs.pop('name', None)
             if name is None:
                 raise ValueError("You have to specify a group name")
-            group_type = kwargs.pop('type_string', "")  # By default, an user group
+            group_type = kwargs.pop('type_string',
+                                    "")  # By default, an user group
             user = kwargs.pop('user', get_automatic_user())
             description = kwargs.pop('description', "")
             self._dbgroup = DbGroup(name=name, description=description,
@@ -73,7 +69,7 @@
         self.dbgroup.description = value
 
         # Update the entry in the DB, if the group is already stored
-        if self.is_stored:
+        if self._is_stored:
             self.dbgroup.save()
 
     @property
@@ -101,17 +97,17 @@
         return unicode(self.dbgroup.uuid)
 
     def __int__(self):
-        if not self.is_stored:
+        if self._to_be_stored:
             return None
         else:
             return self._dbnode.pk
 
     @property
-    def is_stored(self):
+    def _is_stored(self):
         return self.pk is not None
 
     def store(self):
-        if self.is_stored:
+        if self._is_stored:
             raise ModificationNotAllowed("Cannot restore a group that was "
                                          "already stored")
         else:
@@ -129,7 +125,7 @@
 
     def add_nodes(self, nodes):
         from aiida.backends.djsite.db.models import DbNode
-        if not self.is_stored:
+        if not self._is_stored:
             raise ModificationNotAllowed("Cannot add nodes to a group before "
                                          "storing")
 
@@ -186,7 +182,7 @@
 
     def remove_nodes(self, nodes):
         from aiida.backends.djsite.db.models import DbNode
-        if not self.is_stored:
+        if not self._is_stored:
             raise ModificationNotAllowed("Cannot remove nodes from a group "
                                          "before storing")
 
@@ -217,16 +213,11 @@
 
     @classmethod
     def query(cls, name=None, type_string="", pk=None, uuid=None, nodes=None,
-<<<<<<< HEAD
-              user=None, node_attributes=None, past_days=None, **kwargs):
-        from aiida.backends.djsite.db.models import DbGroup, DbNode, DbAttribute
-=======
               user=None, node_attributes=None, past_days=None,
               name_filters=None, **kwargs):
 
         from aiida.backends.djsite.db.models import (DbGroup, DbNode,
                                                      DbAttribute)
->>>>>>> b0f7063c
 
         # Analyze args and kwargs to create the query
         queryobject = Q()
@@ -266,10 +257,6 @@
             else:
                 queryobject &= Q(user=user)
 
-<<<<<<< HEAD
-        groups_pk = set(DbGroup.objects.filter(queryobject, **kwargs).values_list(
-            'pk', flat=True))
-=======
         if name_filters is not None:
             name_filters_list = {"name__" + k: v for (k, v)
                                  in name_filters.iteritems() if v}
@@ -277,7 +264,6 @@
 
         groups_pk = set(DbGroup.objects.filter(
             queryobject, **kwargs).values_list('pk', flat=True))
->>>>>>> b0f7063c
 
         if node_attributes is not None:
             for k, vlist in node_attributes.iteritems():
