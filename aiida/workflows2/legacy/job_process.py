--- conflicted
+++ resolved
@@ -19,10 +19,7 @@
 
     @classmethod
     def build(cls, calc_class):
-<<<<<<< HEAD
-=======
         from aiida.orm.data import Data
->>>>>>> e9a65da3
         from aiida.orm.computer import Computer
 
         def _define(spec):
