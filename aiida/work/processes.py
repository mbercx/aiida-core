# -*- coding: utf-8 -*-
###########################################################################
# Copyright (c), The AiiDA team. All rights reserved.                     #
# This file is part of the AiiDA code.                                    #
#                                                                         #
# The code is hosted on GitHub at https://github.com/aiidateam/aiida_core #
# For further information on the license, see the LICENSE.txt file        #
# For further information please visit http://www.aiida.net               #
###########################################################################

import abc
import inspect
import collections
import uuid
from enum import Enum
import itertools
import voluptuous
import plum.port
from plum import ProcessState
import traceback

import aiida.orm
import aiida.common.exceptions as exceptions
from aiida.common.extendeddicts import FixedFieldsAttributeDict
from aiida.common.exceptions import ModificationNotAllowed
from aiida.common.lang import override, protected
from aiida.common.links import LinkType
from aiida.common.log import LOG_LEVEL_REPORT
from aiida.orm import load_node
from aiida.orm.calculation import Calculation
from aiida.orm.calculation.work import WorkCalculation
from aiida.orm.data import Data
from aiida.orm.data.parameter import ParameterData
from aiida.utils.calculation import add_source_info
from aiida.utils.serialize import serialize_data, deserialize_data
from .runners import get_runner
from . import utils

__all__ = ['Process', 'ProcessState', 'FunctionProcess']


class DictSchema(object):
    def __init__(self, schema):
        self._schema = voluptuous.Schema(schema)

    def __call__(self, value):
        """
        Call this to validate the value against the schema.

        :param value: a regular dictionary or a ParameterData instance 
        :return: tuple (success, msg).  success is True if the value is valid
            and False otherwise, in which case msg will contain information about
            the validation failure.
        :rtype: tuple
        """
        try:
            if isinstance(value, ParameterData):
                value = value.get_dict()
            self._schema(value)
            return True, None
        except voluptuous.Invalid as e:
            return False, str(e)

    def get_template(self):
        return self._get_template(self._schema.schema)

    def _get_template(self, dict):
        template = type(
            "{}Inputs".format(self.__class__.__name__),
            (FixedFieldsAttributeDict,),
            {'_valid_fields': dict.keys()})()

        for key, value in dict.iteritems():
            if isinstance(key, (voluptuous.Optional, voluptuous.Required)):
                if key.default is not voluptuous.UNDEFINED:
                    template[key.schema] = key.default
                else:
                    template[key.schema] = None
            if isinstance(value, collections.Mapping):
                template[key] = self._get_template(value)
        return template


class _WithNonDb(object):
    """
    A mixin that adds support to a port to flag a that should not be stored
    in the database using the non_db=True flag.

    The mixins have to go before the main port class in the superclass order
    to make sure the mixin has the chance to strip out the non_db keyword.
    """

    def __init__(self, *args, **kwargs):
        non_db = kwargs.pop('non_db', False)
        super(_WithNonDb, self).__init__(*args, **kwargs)
        self._non_db = non_db

    @property
    def non_db(self):
        return self._non_db


class InputPort(_WithNonDb, plum.port.InputPort):
    pass


class PortNamespace(_WithNonDb, plum.port.PortNamespace):
    pass


class ProcessSpec(plum.process.ProcessSpec):

    INPUT_PORT_TYPE = InputPort
    PORT_NAMESPACE_TYPE = PortNamespace

    def __init__(self):
        super(ProcessSpec, self).__init__()


    def get_inputs_template(self):
        """
        Get an object that represents a template of the known inputs and their
        defaults for the :class:`Process`.

        :return: An object with attributes that represent the known inputs for
            this process.  Default values will be filled in.
        """
        template = type(
            "{}Inputs".format(self.__class__.__name__),
            (FixedFieldsAttributeDict,),
            {'_valid_fields': self.inputs.keys()})()

        # Now fill in any default values
        for name, value_spec in self.inputs.iteritems():
            if isinstance(value_spec.validator, DictSchema):
                template[name] = value_spec.validator.get_template()
            elif value_spec.has_default():
                template[name] = value_spec.default
            else:
                template[name] = None

        return template


class Process(plum.process.Process):
    """
    This class represents an AiiDA process which can be executed and will
    have full provenance saved in the database.
    """
    __metaclass__ = abc.ABCMeta

    SINGLE_RETURN_LINKNAME = '[return]'
    # This is used for saving node pks in the saved instance state
    NODE_TYPE = uuid.UUID('5cac9bab-6f46-485b-9e81-d6a666cfdc1b')

    class SaveKeys(Enum):
        """
        Keys used to identify things in the saved instance state bundle.
        """
        CALC_ID = 'calc_id'
        PARENT_PID = 'parent_calc_pid'

    @classmethod
    def define(cls, spec):
        super(Process, cls).define(spec)
        spec.input("_store_provenance", valid_type=bool, default=True, non_db=True)
        spec.input("_description", valid_type=basestring, required=False, non_db=True)
        spec.input("_label", valid_type=basestring, required=False, non_db=True)
        spec.inputs.valid_type = (aiida.orm.Data, aiida.orm.Calculation)
        spec.outputs.valid_type = (aiida.orm.Data)

    @classmethod
    def get_inputs_template(cls):
        return cls.spec().get_inputs_template()

    @classmethod
    def get_or_create_db_record(cls):
        """
        Create a database calculation node that represents what happened in
        this process.
        :return: A calculation
        """
        from aiida.orm.calculation.work import WorkCalculation
        calc = WorkCalculation()
        return calc

    _spec_type = ProcessSpec

<<<<<<< HEAD
    def __init__(self, inputs=None, logger=None, runner=None,
                 parent_pid=None, enable_persistence=True):
        self._runner = runner if runner is not None else get_runner()
=======
    def __init__(self, inputs=None, logger=None, runner=None, parent_pid=None, enable_persistence=True):
        self._runner = runner if runner is not None else runners.get_runner()
>>>>>>> ba9f9fac

        super(Process, self).__init__(
            inputs=inputs,
            logger=logger,
            loop=self._runner.loop,
            communicator=self.runner.communicator)

        self._calc = None
        self._parent_pid = parent_pid
        self._enable_persistence = enable_persistence
        if self._enable_persistence and self.runner.persister is None:
            self.logger.warning(
                "Disabling persistence, runner does not have a persister")
            self._enable_persistence = False

    def on_create(self):
        super(Process, self).on_create()
        # If parent PID hasn't been supplied try to get it from the stack
        if self._parent_pid is None and not plum.stack.is_empty():
            self._parent_pid = plum.stack.top().pid
        self._pid = self._create_and_setup_db_record()

    def init(self):
        super(Process, self).init()
        if self._logger is None:
            self.set_logger(self._calc.logger)

    def has_finished(self):
        """
        Has the process finished i.e. completed running normally, without abort
        or an exception.

        :return: True if finished, False otherwise
        :rtype: bool
        """
        return self.state == ProcessState.FINISHED

    @property
    def calc(self):
        return self._calc

    @override
    def save_instance_state(self, out_state):
        super(Process, self).save_instance_state(out_state)

        if self.inputs._store_provenance:
            assert self.calc.is_stored

        out_state[self.SaveKeys.PARENT_PID.value] = self._parent_pid
        out_state[self.SaveKeys.CALC_ID.value] = self.pid
        out_state['_enable_persistence'] = self._enable_persistence

    def get_provenance_inputs_iterator(self):
        return itertools.ifilter(lambda kv: not kv[0].startswith('_'),
                                 self.inputs.iteritems())

    @override
    def load_instance_state(self, saved_state):
        super(Process, self).load_instance_state(saved_state)

        is_copy = saved_state.get('COPY', False)

        if self.SaveKeys.CALC_ID.value in saved_state:
            if is_copy:
                old = load_node(saved_state[self.SaveKeys.CALC_ID.value])
                self._calc = old.copy()
                self._calc.store()
            else:
                self._calc = load_node(saved_state[self.SaveKeys.CALC_ID.value])

            self._pid = self.calc.pk
        else:
            self._pid = self._create_and_setup_db_record()

        if self.SaveKeys.PARENT_PID.value in saved_state:
            self._parent_pid = saved_state[self.SaveKeys.PARENT_PID.value]

        self._enable_persistence = saved_state['_enable_persistence']

    @override
    def out(self, output_port, value=None):
        if value is None:
            # In this case assume that output_port is the actual value and there
            # is just one return value
            return super(Process, self).out(self.SINGLE_RETURN_LINKNAME, output_port)
        else:
            return super(Process, self).out(output_port, value)

    # region Process messages
    @override
    def on_entering(self, state):
        super(Process, self).on_entering(state)
        # Update the node attributes every time we enter a new state
        self.update_node_state(state)
        if self._enable_persistence and not state.is_terminal():
            self.call_soon(self.runner.persister.save_checkpoint, self)

    @override
    def on_terminated(self):
        """
        Called when a Process enters a terminal state.
        """
        super(Process, self).on_terminated()
        if self._enable_persistence:
            try:
                self.runner.persister.delete_checkpoint(self.pid)
            except BaseException as e:
                self.logger.warning("Failed to delete checkpoint: {}\n{}".format(
                    e, traceback.format_exc()))
        try:
            self.calc.seal()
        except exceptions.ModificationNotAllowed:
            pass

    @override
    def on_fail(self, exc_info):
        import traceback
        super(Process, self).on_fail(exc_info)

        exc = traceback.format_exception(exc_info[0], exc_info[1], exc_info[2])
        self.logger.error("{} failed:\n{}".format(self.pid, "".join(exc)))

        exception = exc_info[1]
        self.calc._set_attr(WorkCalculation.FAILED_KEY, True)

    @override
    def on_output_emitting(self, output_port, value):
        """
        The process has emitted a value on the given output port.

        :param output_port: The output port name the value was emitted on
        :param value: The value emitted
        """
        super(Process, self).on_output_emitting(output_port, value)
        if not isinstance(value, Data):
            raise TypeError(
                "Values outputted from process must be instances of AiiDA Data " \
                "types.  Got: {}".format(value.__class__)
            )

    # end region

    def submit(self, process, *args, **kwargs):
        return self.runner.submit(process, *args, **kwargs)

    @property
    def runner(self):
        return self._runner

    @protected
    def get_parent_calc(self):
        # Can't get it if we don't know our parent
        if self._parent_pid is None:
            return None

        return load_node(pk=self._parent_pid)

    @protected
    def report(self, msg, *args, **kwargs):
        """
        Log a message to the logger, which should get saved to the
        database through the attached DbLogHandler. The class name and function
        name of the caller are prepended to the given message
        """
        message = '[{}|{}|{}]: {}'.format(self.calc.pk, self.__class__.__name__, inspect.stack()[1][3], msg)
        self.logger.log(LOG_LEVEL_REPORT, message, *args, **kwargs)

    def _create_and_setup_db_record(self):
        self._calc = self.get_or_create_db_record()
        self._setup_db_record()
        if self.inputs._store_provenance:
            try:
                self.calc.store_all()
            except ModificationNotAllowed as exception:
                # The calculation was already stored
                pass

        if self.calc.pk is not None:
            return self.calc.pk
        else:
            return uuid.UUID(self.calc.uuid)

    @override
    def encode_input_args(self, inputs):
        """ 
        Encode input arguments such that they may be saved in a Bundle

        :param inputs: A mapping of the inputs as passed to the process
        :return: The encoded inputs
        """
        return serialize_data(inputs)

    @override
    def decode_input_args(self, encoded):
        """
        Decode saved input arguments as they came from the saved instance state Bundle

        :param encoded: 
        :return: The decoded input args
        """
        return deserialize_data(encoded)

    def update_node_state(self, state):
        self.calc._set_attr(WorkCalculation.PROCESS_STATE_KEY, state.LABEL.value)
        self.update_outputs()

    def update_outputs(self):
        # Link up any new outputs
        new_outputs = set(self.outputs.keys()) - \
                      set(self.calc.get_outputs_dict(link_type=LinkType.RETURN).keys())
        for label in new_outputs:
            value = self.outputs[label]
            # Try making us the creator
            try:
                value.add_link_from(self.calc, label, LinkType.CREATE)
            except ValueError:
                # Must have already been created...nae dramas
                pass

            value.store()
            value.add_link_from(self.calc, label, LinkType.RETURN)

    def _setup_db_record(self):
        assert self.inputs is not None
        assert not self.calc.is_sealed, \
            "Calculation cannot be sealed when setting up the database record"

        # Save the name of this process
        self.calc._set_attr(utils.PROCESS_LABEL_ATTR, self.__class__.__name__)

        parent_calc = self.get_parent_calc()

        for name, input_value in self._flat_inputs().iteritems():

            if isinstance(input_value, Calculation):
                input_value = utils.get_or_create_output_group(input_value)

            if not input_value.is_stored:
                # If the input isn't stored then assume our parent created it
                if parent_calc:
                    input_value.add_link_from(parent_calc, "CREATE", link_type=LinkType.CREATE)
                if self.inputs._store_provenance:
                    input_value.store()

            self.calc.add_link_from(input_value, name)

        if parent_calc:
            self.calc.add_link_from(parent_calc, "CALL",
                                    link_type=LinkType.CALL)

        self._add_description_and_label()

    def _add_description_and_label(self):
        if self.raw_inputs:
            description = self.raw_inputs.get('_description', None)
            if description is not None:
                self._calc.description = description
            label = self.raw_inputs.get('_label', None)
            if label is not None:
                self._calc.label = label

    def _flat_inputs(self):
        """
        Return a flattened version of the parsed inputs dictionary. The eventual
        keys will be a concatenation of the nested keys

        :return: flat dictionary of parsed inputs
        """
        return dict(self._flatten_inputs(self.spec().inputs, self.inputs))

    def _flatten_inputs(self, port, port_value, parent_name='', separator='_'):
        """
        Function that will recursively flatten the inputs dictionary, omitting inputs for ports that
        are marked as being non database storable

        :param port: port against which to map the port value, can be InputPort or PortNamespace
        :param port_value: value for the current port, can be a Mapping
        :param parent_name: the parent key with which to prefix the keys
        :param separator: character to use for the concatenation of keys
        """
        items = []

        if isinstance(port_value, collections.Mapping):

            for name, value in port_value.iteritems():

                prefixed_key = parent_name + separator + name if parent_name else name

                try:
                    nested_port = port[name]
                except KeyError:
                    # Port does not exist in the port namespace, add it regardless of type of value
                    items.append((prefixed_key, value))
                else:
                    sub_items = self._flatten_inputs(nested_port, value, prefixed_key, separator)
                    items.extend(sub_items)
        else:
            if not port.non_db:
                items.append((parent_name, port_value))

        return items

class FunctionProcess(Process):
    _func_args = None

    @staticmethod
    def _func(*args, **kwargs):
        """
        This is used internally to store the actual function that is being
        wrapped and will be replaced by the build method.
        """
        return {}

    @staticmethod
    def build(func, **kwargs):
        """
        Build a Process from the given function.  All function arguments will
        be assigned as process inputs.  If keyword arguments are specified then
        these will also become inputs.

        :param func: The function to build a process from
        :param kwargs: Optional keyword arguments that will become additional
            inputs to the process
        :return: A Process class that represents the function
        :rtype: :class:`FunctionProcess`
        """
        import inspect
        from aiida.orm.data import Data

        args, varargs, keywords, defaults = inspect.getargspec(func)

        def _define(cls, spec):
            super(FunctionProcess, cls).define(spec)

            for i in range(len(args)):
                default = None
                if defaults and len(defaults) - len(args) + i >= 0:
                    default = defaults[i]
                spec.input(args[i], valid_type=Data, default=default)
                # Make sure to get rid of the argument from the keywords dict
                kwargs.pop(args[i], None)

            for k, v in kwargs.iteritems():
                spec.input(k)

            # If the function support kwargs then allow dynamic inputs,
            # otherwise disallow
            if keywords is not None:
                spec.inputs.dynamic = True
            else:
                spec.inputs.dynamic = False

            # We don't know what a function will return so keep it dynamic
            spec.outputs.valid_type = Data

        return type(func.__name__, (FunctionProcess,),
                    {'_func': staticmethod(func),
                     Process.define.__name__: classmethod(_define),
                     '_func_args': args})

    @classmethod
    def create_inputs(cls, *args, **kwargs):
        ins = {}
        if kwargs:
            ins.update(kwargs)
        if args:
            ins.update(cls.args_to_dict(*args))
        return ins

    @classmethod
    def args_to_dict(cls, *args):
        """
        Create an input dictionary (i.e. label: value) from supplied args.

        :param args: The values to use
        :return: A label: value dictionary
        """
        assert (len(args) == len(cls._func_args))
        return dict(zip(cls._func_args, args))

    def __init__(self, *args, **kwargs):
        super(FunctionProcess, self).__init__(
            enable_persistence=False, *args, **kwargs)

    @override
    def _setup_db_record(self):
        super(FunctionProcess, self)._setup_db_record()
        add_source_info(self.calc, self._func)
        # Save the name of the function
        self.calc._set_attr(utils.PROCESS_LABEL_ATTR, self._func.__name__)

    @override
    def _run(self):
        from aiida.orm.data import Data

        args = []

        # Split the inputs into positional and keyword arguments
        args = [None] * len(self._func_args)
        kwargs = {}
        for name, value in self.inputs.items():
            try:
                if self.spec().inputs[name].non_db:
                    # Don't consider non-database inputs
                    continue
            except KeyError:
                pass  # No port found

            # Check if it is a positional arg, if not then keyword
            try:
                args[self._func_args.index(name)] = value
            except ValueError:
                kwargs[name] = value

        result = self._func(*args, **kwargs)
        if result is not None:
            if isinstance(result, Data):
                self.out(self.SINGLE_RETURN_LINKNAME, result)
            elif isinstance(result, collections.Mapping):
                for name, value in result.iteritems():
                    self.out(name, value)
            else:
                raise TypeError(
                    "Workfunction returned unsupported type '{}'\n"
                    "Must be a Data type or a Mapping of {{string: Data}}".
                        format(result.__class__))

        return result<|MERGE_RESOLUTION|>--- conflicted
+++ resolved
@@ -109,13 +109,11 @@
 
 
 class ProcessSpec(plum.process.ProcessSpec):
-
     INPUT_PORT_TYPE = InputPort
     PORT_NAMESPACE_TYPE = PortNamespace
 
     def __init__(self):
         super(ProcessSpec, self).__init__()
-
 
     def get_inputs_template(self):
         """
@@ -186,14 +184,8 @@
 
     _spec_type = ProcessSpec
 
-<<<<<<< HEAD
-    def __init__(self, inputs=None, logger=None, runner=None,
-                 parent_pid=None, enable_persistence=True):
+    def __init__(self, inputs=None, logger=None, runner=None, parent_pid=None, enable_persistence=True):
         self._runner = runner if runner is not None else get_runner()
-=======
-    def __init__(self, inputs=None, logger=None, runner=None, parent_pid=None, enable_persistence=True):
-        self._runner = runner if runner is not None else runners.get_runner()
->>>>>>> ba9f9fac
 
         super(Process, self).__init__(
             inputs=inputs,
@@ -496,6 +488,7 @@
 
         return items
 
+
 class FunctionProcess(Process):
     _func_args = None
 
