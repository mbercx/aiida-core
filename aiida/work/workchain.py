--- conflicted
+++ resolved
@@ -221,10 +221,10 @@
                 if isinstance(retval, list) and all(isinstance(interstep, Interstep) for interstep in retval):
                     self.insert_intersteps(retval)
                 elif isinstance(retval, Interstep):
-                    self.insert_intersteps([Interstep])
+                    self.insert_intersteps(retval)
                 else:
                     raise TypeError(
-                        "Invalid value returned from step '{}'".format(interstep))
+                        "Invalid value returned from step '{}'".format(retval))
 
                 for interstep in self._intersteps:
                     interstep.on_last_step_finished(self)
@@ -262,6 +262,7 @@
             except KeyError:
                 pass
 
+
 class Interstep(object):
     """
     An internstep is an action that is performed between steps of a workchain.
@@ -308,37 +309,9 @@
         self._action = action
         self._key = None
 
-<<<<<<< HEAD
-    Action = namedtuple("Action", "running_info fn")
-
-    @classmethod
-    def action_from_running_info(cls, running_info):
-        if running_info.type is RunningType.PROCESS:
-            return Calc(running_info)
-        elif running_info.type is RunningType.LEGACY_CALC or \
-                        running_info.type is RunningType.LEGACY_WORKFLOW:
-            return Legacy(running_info)
-        else:
-            raise ValueError("Unknown running type '{}'".format(running_info.type))
-
-    def __init__(self, **kwargs):
-        self._to_assign = {}
-        for key, val in kwargs.iteritems():
-            if isinstance(val, self.Action):
-                self._to_assign[key] = val
-            elif isinstance(val, RunningInfo):
-                self._to_assign[key] = self.action_from_running_info(val)
-            elif isinstance(val, Future):
-                self._to_assign[key] = \
-                    Calc(RunningInfo(RunningType.PROCESS, val.pid))
-            else:
-                # Assume it's a pk
-                self._to_assign[key] = Legacy(val)
-=======
     def set_key(self, key):
         self._key = key
         return self
->>>>>>> cf344489
 
     @override
     def on_last_step_finished(self, workchain):
@@ -351,8 +324,6 @@
             return WaitOnProcess(rinfo.pid)
         elif rinfo.type is RunningType.LEGACY_WORKFLOW:
             return WaitOnWorkflow(rinfo.pid)
-        else:
-            raise ValueError("Unknown action '{}'".format(action))
 
     @override
     def save_instance_state(self, out_state):
@@ -455,7 +426,7 @@
 
 def Legacy(object):
     if object.type == RunningType.LEGACY_CALC or \
-                    object.type == RunningType.PROCESS:
+     object.type == RunningType.PROCESS:
         return Calc(object)
     elif object.type is RunningType.LEGACY_WORKFLOW:
         return Wf(object)
