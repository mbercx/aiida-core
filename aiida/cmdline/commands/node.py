# -*- coding: utf-8 -*-
import sys
from aiida.cmdline.baseclass import (
    VerdiCommand, VerdiCommandRouter, VerdiCommandWithSubcommands)
from aiida import load_dbenv
from aiida.cmdline.baseclass import VerdiCommand

__copyright__ = u"Copyright (c), 2014, École Polytechnique Fédérale de Lausanne (EPFL), Switzerland, Laboratory of Theory and Simulation of Materials (THEOS). All rights reserved."
__license__ = "Non-Commercial, End-User Software License Agreement, see LICENSE.txt file"
__version__ = "0.3.0"

def list_repo_files(node, path, color):
    """
    Given a Node and a relative path prints in output the list of files 
    in the given path in the Node repository directory.
    
    :param node: a Node instance
    :param path: a string with the relative path to list. Can be a file.
    :param color: boolean, if True prints with the codes to show colors.
    :raise ValueError: if the file or directory is not found.
    """
    import os
    
    f = node.folder
    
    is_dir = False
    parts = path.split(os.path.sep)
    # except the last item
    for item in parts[:-1]:
        f = f.get_subfolder(item)
    if parts:
        if f.isdir(parts[-1]):
            f = f.get_subfolder(parts[-1])
            is_dir = True
        else:
            fname = parts[-1]
    else:
        is_dir = True

    if is_dir:
        if not f.isdir('.'):
            raise ValueError(
                "{}: No such file or directory in the repo".format(path))
    
        for elem, elem_is_file in sorted(f.get_content_list(only_paths=False)):
            if elem_is_file or not color:
                print elem
            else:
                # BOLD("1;") and color 34=blue
                outstr = "\x1b[1;{color_id}m{elem}\x1b[0m".format(color_id=34,
                                                                  elem=elem)
                print outstr
    else:
        if not f.isfile(fname):
            raise ValueError(
                "{}: No such file or directory in the repo".format(path))
        
        print fname
    

def cat_repo_files(node, path):
    """
    Given a Node and a relative path to a file in the Node repository directory,
    prints in output the content of the file.
    
    :param node: a Node instance
    :param path: a string with the relative path to list. Must be a file.
    :raise ValueError: if the file is not found, or is a directory.
    """
    import os
    
    f = node.folder
    
    is_dir = False
    parts = path.split(os.path.sep)
    # except the last item
    for item in parts[:-1]:
        f = f.get_subfolder(item)
    if parts:
        if f.isdir(parts[-1]):
            f = f.get_subfolder(parts[-1])
            is_dir = True
        else:
            fname = parts[-1]
    else:
        is_dir = True

    if is_dir:
        if not f.isdir('.'):
            raise ValueError(
                "{}: No such file or directory in the repo".format(path))
        else:
            raise ValueError("{}: is a directory".format(path))
    else:
        if not f.isfile(fname):
            raise ValueError(
                "{}: No such file or directory in the repo".format(path))
            
        absfname = f.get_abs_path(fname)
        with open(absfname) as f:
            for l in f:
                sys.stdout.write(l)


class Node(VerdiCommandRouter):
    """
    Manage operations on AiiDA nodes
    
    There is a list of subcommands for managing specific types of data.
    For instance, 'node repo' manages the files in the local repository.
    """
    def __init__(self):
        """
        A dictionary with valid commands and functions to be called.
        """        
        ## Add here the classes to be supported.
        self.routed_subcommands = {
            'repo': _Repo,
            'info': _Info,
            }


# Note: this class should not be exposed directly in the main module,
# otherwise it becomes a command of 'verdi'. Instead, we want it to be a 
# subcommand of verdi data.
class _Repo(VerdiCommandWithSubcommands):
    """
    Show files and their contents in the local repository
    """
    def __init__(self):
        """
        A dictionary with valid commands and functions to be called.
        """
        self.valid_subcommands = {
            'ls': (self.ls, self.complete_none),
            'cat': (self.cat, self.complete_none),
            }
    
    def ls(self, *args):
        """
        List the files in the repository folder.
        """
        import argparse
        from aiida.common.exceptions import NotExistent
        
        parser = argparse.ArgumentParser(
            prog=self.get_full_command_name(),
            description='List files in the repository folder.')

        parser.add_argument('-c','--color', action='store_true',
                            help="Color folders with a different color")
        parser.add_argument('-p', '--pk', type=int, required=True, 
                            help='The pk of the node')
        parser.add_argument('path', type=str, default='.', nargs='?',
                            help='The relative path of the file you '
                            'want to show')
        #parser.add_argument('-d', '--with-description',
        #                    dest='with_description',action='store_true',
        #                    help="Show also the description for the UPF family")
        #parser.set_defaults(with_description=False)
        
        args = list(args)
        parsed_args = parser.parse_args(args)

        load_dbenv()
        from aiida.orm import Node as OrmNode        
        
        try:
            n = OrmNode.get_subclass_from_pk(parsed_args.pk)
        except NotExistent as e:
            print >> sys.stderr, e.message
            sys.exit(1)
        
        try:
            list_repo_files(n, parsed_args.path, parsed_args.color)
        except ValueError as e:
            print >> sys.stderr, e.message
            sys.exit(1)
        
        
    def cat(self, *args):
        """
        Output the content of a file in the repository folder.
        """
        import argparse
        from aiida.common.exceptions import NotExistent
        
        parser = argparse.ArgumentParser(
            prog=self.get_full_command_name(),
            description='Output the content of a file in the repository folder.')
        parser.add_argument('-p', '--pk', type=int, required=True, 
                            help='The pk of the node')
        parser.add_argument('path', type=str, 
                            help='The relative path of the file you '
                            'want to show')
        
        args = list(args)
        parsed_args = parser.parse_args(args)

        load_dbenv()
        from aiida.orm import Node as OrmNode        
        
        try:
            n = OrmNode.get_subclass_from_pk(parsed_args.pk)
        except NotExistent as e:
            print >> sys.stderr, e.message
            sys.exit(1)
        
        try:
            cat_repo_files(n, parsed_args.path)
        except ValueError as e:
            print >> sys.stderr, e.message
            sys.exit(1)
        except IOError as e:
            import errno
            # Ignore Broken pipe errors, re-raise everything else
            if e.errno == errno.EPIPE:
                pass
            else:
                raise
        
<<<<<<< HEAD
           
# the classes _Label and _Description are written here,
# but in fact they are called by the verdi calculation or verdi data
# in fact, I don't want to allow the possibility of changing labels or 
# descriptions of codes, for that there is a separate command
        
class _Label(VerdiCommandWithSubcommands):
    """
    See or modify the label of one or more set of nodes
    """
    def __init__(self, node_subclass='data'):
        self._node_subclass = node_subclass
        if self._node_subclass not in ['calculation','data']:
            raise ValueError("Class must be loaded with a valid node_subclass") 
    
    def _node_class_ok(self,n):
        from aiida.orm import Calculation as OrmCalculation
        from aiida.orm import Data as OrmData
        if self._node_subclass=='calculation':
            return isinstance(n,OrmCalculation)
        elif self._node_subclass=='data':
            return isinstance(n,OrmData)
        else:
            raise ValueError("node_subclass not recognized")

    def run(self,*args):
        load_dbenv()
        import argparse
        from aiida.orm import Node as OrmNode
        from aiida.cmdline import wait_for_confirmation
        
        parser = argparse.ArgumentParser(prog=self.get_full_command_name(),
                         description="See/modify the labels of Nodes.")
        # display parameters
        parser.add_argument('-r','--raw', action='store_true', default=False,
                            help="Display only the labels, without the pk.")
        # pks
        parser.add_argument('pks', type=int, nargs='+',
                            help="a list of nodes to show.")
        # parameters for label modification
        parser.add_argument('-s','--set', action='store_true', default=False,
                            help="If present, set a new label, otherwise only "
                            "show the labels.")
        parser.add_argument('-f', '--force', action='store_true',
                            default=False,
                            help="Force the reset of the label.")
        parser.add_argument('-l','--label', type=str, default=None,
                            help="The new label to be set on the node. Note: "
                            "pass it between quotes.")
        
        parsed_args = parser.parse_args(args)
        raw = parsed_args.raw
        pks = parsed_args.pks
        
        if not parsed_args.set:
            for pk in pks:
                n = OrmNode.get_subclass_from_pk(pk)
                if not self._node_class_ok(n):
                    print "Node {} is not a subclass of {}. Exiting...".format(pk,
                                                                self._node_subclass)
                    sys.exit(1)
                if raw:
                    print '"{}"'.format(n.label)
                else:
                    if not n.label:
                        print 'Node {}, label: n.a.'.format(pk)
                    else:
                        print 'Node {}, label: "{}"'.format(pk,n.label)
        else:
            if len(pks)>1:
                sys.stderr.write("More than one node found to set one label"
                                 ". Exiting...\n")
                sys.exit(1)
            else:
                pk = pks[0]

            new_label = parsed_args.label
            if new_label is None:
                sys.stderr.write("A new label is required"
                                 ". Exiting...\n")
                sys.exit(1)
                
            n = OrmNode.get_subclass_from_pk(pk)
            
            if not self._node_class_ok(n):
                print "Node {} is not a subclass of {}. Exiting...".format(pk,
                                                            self._node_subclass)
                sys.exit(1)
    
            old_label = n.label
            if not parsed_args.force:
                sys.stderr.write("Current label is: {}\n".format(old_label))
                sys.stderr.write("New label is: {}\n".format(new_label))
                sys.stderr.write("Are you sure you want to reset the label? "
                                 "[Y/N] ")
                if not wait_for_confirmation():
                    sys.exit(0)
            
            n.label = new_label

    
class _Description(VerdiCommandWithSubcommands):
    """
    See or modify the label of one or more set of nodes
    """
    def __init__(self, node_subclass='data'):
        self._node_subclass = node_subclass
        if self._node_subclass not in ['calculation','data']:
            raise ValueError("Class must be loaded with a valid node_subclass") 

    def _node_class_ok(self,n):
        from aiida.orm import Calculation as OrmCalculation
        from aiida.orm import Data as OrmData
        
        if self._node_subclass=='calculation':
            return isinstance(n,OrmCalculation)
        elif self._node_subclass=='data':
            return isinstance(n,OrmData)
        else:
            raise ValueError("node_subclass not recognized")

    def run(self,*args):
        load_dbenv()
        import argparse
        from aiida.orm import Node as OrmNode
        from aiida.cmdline import wait_for_confirmation
        
        parser = argparse.ArgumentParser(prog=self.get_full_command_name(),
                         description="See description of Nodes. If no node "
                         "description or label is found, prints n.a.")
        
        # parameters for display
        parser.add_argument('-n', '--no-labels', action='store_false', default=True,
                            help="Don't show the labels.")
        parser.add_argument('-r', '--raw', action='store_true', default=False,
                            help="If set, prints only the description without "
                            "pks or labels.")
        # pks
        parser.add_argument('pks', type=int, nargs='+',
                            help="a list of node pks to show.")
        # parameters for description modifications
        parser.add_argument('-s','--set', action='store_true', default=False,
                            help="If present, set a new label, otherwise only "
                            "show the labels.")
        parser.add_argument('-a','--add-to-description', action='store_true',
                            default=False,
                            help="If -s, the string passed in -d is appended "
                            "to the current description.")
        parser.add_argument('-f', '--force', action='store_true',
                            default=False,
                            help="Force the reset of the description.")
        parser.add_argument('-d','--description', type=str,
                            help="The new description to be set on the node. "
                            "Note: pass it between quotes.")
        
        parsed_args = parser.parse_args(args)
        
        pks = parsed_args.pks

        if not parsed_args.set:
            also_labels = parsed_args.no_labels
            for pk in pks:
                n = OrmNode.get_subclass_from_pk(pk)
                
                if not self._node_class_ok(n):
                    print "Node {} is not a subclass of {}. Exiting...".format(pk,
                                                                self._node_subclass)
                    sys.exit(1)
    
                label = n.label
                description = n.description

                if parsed_args.raw:
                    print '"{}"'.format(n.description)
                    print ""
                
                else:
                    print "Node pk: {}".format(pk)
                    if also_labels:
                        if label:
                            print 'Label: "{}"'.format(label)
                        else:
                            print 'Label: n.a.'
                    if description:
                        print 'Description: "{}"'.format(description)                        
                    else:
                        print 'Description: n.a.'
                    print ""
        else:
            # check that only one pk is present
            if len(pks)>1:
                sys.stderr.write("More than one node found to set one description"
                                 ". Exiting...\n")
                sys.exit(1)
            else:
                pk = pks[0]
            
            new_description = parsed_args.description
            if new_description is None:
                sys.stderr.write("No description was found. Exiting...\n")
                sys.exit(1)
                
                
            if not parsed_args.add_to_description:
                n = OrmNode.get_subclass_from_pk(pk)
                if not self._node_class_ok(n):
                    print "Node {} is not a subclass of {}. Exiting...".format(pk,
                                                                self._node_subclass)
                    sys.exit(1)
        
                old_description = n.description
                if not parsed_args.force:
                    sys.stderr.write("Current description is: {}\n".format(old_description))
                    sys.stderr.write("New description is: {}\n".format(new_description))
                    sys.stderr.write("Are you sure you want to reset the description? "
                                     "[Y/N] ")
                    if not wait_for_confirmation():
                        sys.exit(0)
                
                n.description = new_description
    
            else:
                n = OrmNode.get_subclass_from_pk(pk)
                if not self._node_class_ok(n):
                    print "Node {} is not a subclass of {}. Exiting...".format(pk,
                                                                self._node_subclass)
                    sys.exit(1)
        
                old_description = n.description
                new_description = old_description + "\n" + new_description
                n.description = new_description
    
=======
class _Info(VerdiCommand):
    """
    Show node information (pk, uuid, class, inputs and outputs)
    """
    def run(self, *args):
        """
        Show node information.
        """
        import argparse
        from aiida.common.exceptions import NotExistent

        parser = argparse.ArgumentParser(
            prog=self.get_full_command_name(),
            description='Show information of a node.')

        parser.add_argument('data_id', type=int, default=None, nargs="+",
                            help="ID of the node.")

        args = list(args)
        parsed_args = parser.parse_args(args)

        load_dbenv()
        from aiida.orm import Node

        for pk in parsed_args.data_id:
            try:
                n = Node.get_subclass_from_pk(pk)
                print "pk: {}\nuuid: {}\nclass: {}".format(n.pk,n.uuid,n.__class__)
                print "    Inputs:" + \
                    "".join(["\n        {}".format(inp) for inp in n.get_inputs()])
                print "    Outputs:" + \
                    "".join(["\n        {}".format(out) for out in n.get_outputs()])
            except NotExistent as e:
                print >> sys.stderr, e.message
                sys.exit(1)
>>>>>>> 6c2d703d
<|MERGE_RESOLUTION|>--- conflicted
+++ resolved
@@ -218,8 +218,44 @@
                 pass
             else:
                 raise
-        
-<<<<<<< HEAD
+ 
+
+class _Info(VerdiCommand):
+    """
+    Show node information (pk, uuid, class, inputs and outputs)
+    """
+    def run(self, *args):
+        """
+        Show node information.
+        """
+        import argparse
+        from aiida.common.exceptions import NotExistent
+
+        parser = argparse.ArgumentParser(
+            prog=self.get_full_command_name(),
+            description='Show information of a node.')
+
+        parser.add_argument('data_id', type=int, default=None, nargs="+",
+                            help="ID of the node.")
+
+        args = list(args)
+        parsed_args = parser.parse_args(args)
+
+        load_dbenv()
+        from aiida.orm import Node
+
+        for pk in parsed_args.data_id:
+            try:
+                n = Node.get_subclass_from_pk(pk)
+                print "pk: {}\nuuid: {}\nclass: {}".format(n.pk,n.uuid,n.__class__)
+                print "    Inputs:" + \
+                    "".join(["\n        {}".format(inp) for inp in n.get_inputs()])
+                print "    Outputs:" + \
+                    "".join(["\n        {}".format(out) for out in n.get_outputs()])
+            except NotExistent as e:
+                print >> sys.stderr, e.message
+                sys.exit(1)
+
            
 # the classes _Label and _Description are written here,
 # but in fact they are called by the verdi calculation or verdi data
@@ -450,42 +486,4 @@
         
                 old_description = n.description
                 new_description = old_description + "\n" + new_description
-                n.description = new_description
-    
-=======
-class _Info(VerdiCommand):
-    """
-    Show node information (pk, uuid, class, inputs and outputs)
-    """
-    def run(self, *args):
-        """
-        Show node information.
-        """
-        import argparse
-        from aiida.common.exceptions import NotExistent
-
-        parser = argparse.ArgumentParser(
-            prog=self.get_full_command_name(),
-            description='Show information of a node.')
-
-        parser.add_argument('data_id', type=int, default=None, nargs="+",
-                            help="ID of the node.")
-
-        args = list(args)
-        parsed_args = parser.parse_args(args)
-
-        load_dbenv()
-        from aiida.orm import Node
-
-        for pk in parsed_args.data_id:
-            try:
-                n = Node.get_subclass_from_pk(pk)
-                print "pk: {}\nuuid: {}\nclass: {}".format(n.pk,n.uuid,n.__class__)
-                print "    Inputs:" + \
-                    "".join(["\n        {}".format(inp) for inp in n.get_inputs()])
-                print "    Outputs:" + \
-                    "".join(["\n        {}".format(out) for out in n.get_outputs()])
-            except NotExistent as e:
-                print >> sys.stderr, e.message
-                sys.exit(1)
->>>>>>> 6c2d703d
+                n.description = new_description