# -*- coding: utf-8 -*-
###########################################################################
# Copyright (c), The AiiDA team. All rights reserved.                     #
# This file is part of the AiiDA code.                                    #
#                                                                         #
# The code is hosted on GitHub at https://github.com/aiidateam/aiida_core #
# For further information on the license, see the LICENSE.txt file        #
# For further information please visit http://www.aiida.net               #
###########################################################################
"""
This allows to setup and configure a user from command line.
"""
import click
import sys
<<<<<<< HEAD
from aiida.cmdline.commands import user, verdi

=======
import click
from aiida.cmdline.commands import user, verdi
>>>>>>> d7517a9e
from aiida.cmdline.baseclass import VerdiCommandWithSubcommands
from aiida.backends.utils import load_dbenv, is_dbenv_loaded

CONTEXT_SETTINGS = dict(help_option_names=['-h', '--help'])


class User(VerdiCommandWithSubcommands):
    """
    List and configure new AiiDA users.

    Allow to see the list of AiiDA users, their permissions, and to configure
    old and new users.
    """

    def __init__(self):
        """
        A dictionary with valid commands and functions to be called.
        """
        self.valid_subcommands = {
<<<<<<< HEAD
            'configure': (self._cli, self.complete_emails),
            'list': (self._cli, self.complete_none),
        }

    def _cli(self, *args):
=======
            'configure': (self.cli, self.complete_emails),
            'list': (self.cli, self.complete_none),
        }

    def cli(self, *args):
>>>>>>> d7517a9e
        verdi()

    def complete_emails(self, subargs_idx, subargs):
        load_dbenv()

        from aiida.backends.djsite.db import models

        emails = models.DbUser.objects.all().values_list('email', flat=True)
        return "\n".join(emails)


@user.command(context_settings=CONTEXT_SETTINGS)
@click.argument('email', type=str)
@click.option('--first-name', prompt='First Name', type=str)
@click.option('--last-name', prompt='Last Name', type=str)
@click.option('--institution', prompt='Institution', type=str)
@click.option('--no-password', is_flag=True)
@click.pass_obj
def configure(email, first_name, last_name, institution, no_password):
    from aiida.backends.utils import is_dbenv_loaded
    if not is_dbenv_loaded():
        load_dbenv()

    import readline
    import getpass

    from aiida.orm.implementation import User

    # if len(args) != 1:
    #    print >> sys.stderr, ("You have to pass (only) one parameter after "
    #                          "'user configure', the email of")
    #    print >> sys.stderr, "the user to be configured."
    #    sys.exit(1)

    # email = args[0]

    user_list = User.search_for_users(email=email)
    if user_list is not None and len(user_list) >= 1:
        user = user_list[0]
        print ""
        print ("An AiiDA user for email '{}' is already present "
               "in the DB:".format(email))
        # print "First name:   {}".format(user.first_name)
        # print "Last name:    {}".format(user.last_name)
        # print "Institution:  {}".format(user.institution)
        configure_user = False
        reply = click.confirm("Do you want to reconfigure it?")
        # if not reply:
        #    pass
        # elif reply.lower() == 'n':
        #    pass
        if reply:
            configure_user = True
            # else:
            #    print "Invalid answer, assuming answer was 'NO'"
    else:
        configure_user = True
        user = User(email=email)
        print "Configuring a new user with email '{}'".format(email)

    if configure_user:
        try:
            kwargs = {}
            # for field in models.DbUser.REQUIRED_FIELDS:
            for field in User.REQUIRED_FIELDS:
                verbose_name = field.capitalize()
                readline.set_startup_hook(lambda: readline.insert_text(
                    getattr(user, field)))
                if field == 'first_name' and first_name:
                    kwargs[field] = first_name
                elif field == 'last_name' and last_name:
                    kwargs[field] = last_name
                elif field == 'institution' and institution:
                    kwargs[field] = institution
                else:
                    kwargs[field] = raw_input('{}: '.format(verbose_name))
        finally:
            readline.set_startup_hook(lambda: readline.insert_text(""))

        for k, v in kwargs.iteritems():
            setattr(user, k, v)

        change_password = False
        if no_password:
            user.password = None
        else:
            if user.has_usable_password():
                reply = raw_input("Do you want to replace the user password? [y/N] ")
                reply = reply.strip()
                if not reply:
                    pass
                elif reply.lower() == 'n':
                    pass
                elif reply.lower() == 'y':
                    change_password = True
                else:
                    print "Invalid answer, assuming answer was 'NO'"
            else:
                reply = raw_input("The user has no password, do you want to set one? [y/N] ")
                reply = reply.strip()
                if not reply:
                    pass
                elif reply.lower() == 'n':
                    pass
                elif reply.lower() == 'y':
                    change_password = True
                else:
                    print "Invalid answer, assuming answer was 'NO'"

            if change_password:
                match = False
                while not match:
                    new_password = getpass.getpass("Insert the new password: ")
                    new_password_check = getpass.getpass(
                        "Insert the new password (again): ")
                    if new_password == new_password_check:
                        match = True
                    else:
                        print "ERROR, the two passwords do not match."
                ## Set the password here
                user.password = new_password
            else:
                user.password = None

        user.force_save()
        print ">> User {} {} saved. <<".format(user.first_name,
                                               user.last_name)
        if not user.has_usable_password():
            print "** NOTE: no password set for this user, "
            print "         so he/she will not be able to login"
            print "         via the REST API and the Web Interface."


@user.command()
@click.option('--color', is_flag=True, help='Show results with colors', default=False)
def list(color):
    if not is_dbenv_loaded():
        load_dbenv()

    from aiida.orm.implementation import User
    from aiida.common.utils import get_configured_user_email

    from aiida.common.exceptions import ConfigurationError

    try:
        current_user = get_configured_user_email()
    except ConfigurationError:
        current_user = None

    if current_user is not None:
        # print >> sys.stderr, "### The '>' symbol indicates the current default user ###"
        pass
    else:
        print >> sys.stderr, "### No default user configured yet, run 'verdi install'! ###"

    for user in User.get_all_users():
        name_pieces = []
        if user.first_name:
            name_pieces.append(user.first_name)
        if user.last_name:
            name_pieces.append(user.last_name)
        full_name = " ".join(name_pieces)
        if full_name:
            full_name = " {}".format(full_name)

        institution_str = " ({})".format(
            user.institution) if user.institution else ""

        color_id = 39  # Default foreground color
        permissions_list = []
        if user.is_staff:
            permissions_list.append("STAFF")
        if user.is_superuser:
            permissions_list.append("SUPERUSER")
        if not user.has_usable_password():
            permissions_list.append("NO_PWD")
            color_id = 90  # Dark gray
        else:
            color_id = 34  # Blue
        permissions_str = ",".join(permissions_list)
        if permissions_str:
            permissions_str = " [{}]".format(permissions_str)

        if user.email == current_user:
            symbol = ">"
            color_id = 31
        else:
            symbol = "*"

        if color:
            start_color = "\x1b[{}m".format(color_id)
            end_color = "\x1b[0m"
            bold_sequence = "\x1b[1;{}m".format(color_id)
            nobold_sequence = "\x1b[0;{}m".format(color_id)
        else:
            start_color = ""
            end_color = ""
            bold_sequence = ""
            nobold_sequence = ""

        print "{}{} {}{}{}:{}{}{}{}".format(
            start_color, symbol,
            bold_sequence, user.email, nobold_sequence,
            full_name, institution_str, permissions_str, end_color)<|MERGE_RESOLUTION|>--- conflicted
+++ resolved
@@ -10,15 +10,9 @@
 """
 This allows to setup and configure a user from command line.
 """
-import click
 import sys
-<<<<<<< HEAD
-from aiida.cmdline.commands import user, verdi
-
-=======
 import click
 from aiida.cmdline.commands import user, verdi
->>>>>>> d7517a9e
 from aiida.cmdline.baseclass import VerdiCommandWithSubcommands
 from aiida.backends.utils import load_dbenv, is_dbenv_loaded
 
@@ -38,19 +32,11 @@
         A dictionary with valid commands and functions to be called.
         """
         self.valid_subcommands = {
-<<<<<<< HEAD
-            'configure': (self._cli, self.complete_emails),
-            'list': (self._cli, self.complete_none),
-        }
-
-    def _cli(self, *args):
-=======
             'configure': (self.cli, self.complete_emails),
             'list': (self.cli, self.complete_none),
         }
 
     def cli(self, *args):
->>>>>>> d7517a9e
         verdi()
 
     def complete_emails(self, subargs_idx, subargs):
