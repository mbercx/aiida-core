--- conflicted
+++ resolved
@@ -9,752 +9,6 @@
 __version__ = "0.4.1"
 __contributors__ = "Andrea Cepellotti, Andrius Merkys, Giovanni Pizzi"
 
-<<<<<<< HEAD
-IMPORTGROUP_TYPE = 'aiida.import'
-
-
-def deserialize_attributes(attributes_data, conversion_data):
-    import datetime
-    import pytz
-
-    if isinstance(attributes_data, dict):
-        ret_data = {}
-        for k, v in attributes_data.iteritems():
-            ret_data[k] = deserialize_attributes(v, conversion_data[k])
-    elif isinstance(attributes_data, (list, tuple)):
-        ret_data = []
-        for value, conversion in zip(attributes_data, conversion_data):
-            ret_data.append(deserialize_attributes(value, conversion))
-    else:
-        if conversion_data is None:
-            ret_data = attributes_data
-        else:
-            if conversion_data == 'date':
-                ret_data = datetime.datetime.strptime(
-                    attributes_data, '%Y-%m-%dT%H:%M:%S.%f').replace(
-                    tzinfo=pytz.utc)
-            else:
-                raise ValueError("Unknown convert_type '{}'".format(
-                    conversion_data))
-
-    return ret_data
-
-
-def deserialize_field(k, v, fields_info, import_unique_ids_mappings,
-                      foreign_ids_reverse_mappings):
-    import datetime
-    import pytz
-
-    try:
-        field_info = fields_info[k]
-    except KeyError:
-        raise ValueError("Unknown field '{}'".format(k))
-
-    if k == 'id' or k == 'pk':
-        raise ValueError("ID or PK explicitly passed!")
-
-    requires = field_info.get('requires', None)
-    if requires is None:
-        # Actual data, no foreign key
-        converter = field_info.get('convert_type', None)
-        return (k, deserialize_attributes(v, converter))
-    else:
-        # Foreign field
-        # Correctly manage nullable fields
-        if v is not None:
-            unique_id = import_unique_ids_mappings[requires][v]
-            # map to the PK/ID associated to the given entry, in the arrival DB, 
-            # rather than in the export DB
-
-            # I store it in the FIELDNAME_id variable, that directly stores the 
-            # PK in the remote table, rather than requiring to create Model
-            # instances for the foreing relations
-            return ("{}_id".format(k),
-                    foreign_ids_reverse_mappings[requires][unique_id])
-        else:
-            return ("{}_id".format(k), None)
-
-def extract_zip(infile,folder,nodes_export_subfolder="nodes",silent=False):
-    """
-    Extract the nodes to be imported from a zip file.
-
-    :param infile: file path
-    :param folder: a SandboxFolder, used to extract the file tree
-    :param nodes_export_subfolder: name of the subfolder for AiiDA nodes
-    :param silent: suppress debug print
-    """
-    import os
-    import zipfile
-
-    if not silent:
-        print "READING DATA AND METADATA..."
-
-    try:
-        with zipfile.ZipFile(infile, "r") as zip:
-
-            zip.extract(path=folder.abspath,
-                   member='metadata.json')
-            zip.extract(path=folder.abspath,
-                   member='data.json')
-
-            if not silent:
-                print "EXTRACTING NODE DATA..."
-
-            for membername in zip.namelist():
-                # Check that we are only exporting nodes within
-                # the subfolder!
-                # TODO: better check such that there are no .. in the
-                # path; use probably the folder limit checks
-                if not membername.startswith(nodes_export_subfolder+os.sep):
-                    continue
-                zip.extract(path=folder.abspath,
-                            member=membername)
-    except zipfile.BadZipfile:
-        raise ValueError("The input file format for import is not valid (not"
-                         " a zip file)")
-
-            
-def extract_tar(infile,folder,nodes_export_subfolder="nodes",silent=False):
-    """
-    Extract the nodes to be imported from a (possibly zipped) tar file.
-
-    :param infile: file path
-    :param folder: a SandboxFolder, used to extract the file tree
-    :param nodes_export_subfolder: name of the subfolder for AiiDA nodes
-    :param silent: suppress debug print
-    """
-    import os
-    import tarfile
-
-    if not silent:
-        print "READING DATA AND METADATA..."
-
-    try:
-        with tarfile.open(infile, "r:*", format=tarfile.PAX_FORMAT) as tar:
-
-            tar.extract(path=folder.abspath,
-                   member=tar.getmember('metadata.json'))
-            tar.extract(path=folder.abspath,
-                   member=tar.getmember('data.json'))
-
-            if not silent:
-                print "EXTRACTING NODE DATA..."
-
-            for member in tar.getmembers():
-                if member.isdev():
-                    # safety: skip if character device, block device or FIFO
-                    print >> sys.stderr, ("WARNING, device found inside the "
-                        "import file: {}".format(member.name))
-                    continue
-                if member.issym() or member.islnk():
-                    # safety: in export, I set dereference=True therefore
-                    # there should be no symbolic or hard links.
-                    print >> sys.stderr, ("WARNING, link found inside the "
-                        "import file: {}".format(member.name))
-                    continue
-                # Check that we are only exporting nodes within
-                # the subfolder!
-                # TODO: better check such that there are no .. in the
-                # path; use probably the folder limit checks
-                if not member.name.startswith(nodes_export_subfolder+os.sep):
-                    continue
-                tar.extract(path=folder.abspath,
-                            member=member)
-    except tarfile.ReadError:
-        raise ValueError("The input file format for import is not valid (1)")
-
-def extract_cif(infile, folder, nodes_export_subfolder="nodes",
-                aiida_export_subfolder="aiida", silent=False):
-    """
-    Extract the nodes to be imported from a TCOD CIF file. TCOD CIFs,
-    exported by AiiDA, may contain an importable subset of AiiDA database,
-    which can be imported. This function prepares SandboxFolder with files
-    required for import.
-
-    :param infile: file path
-    :param folder: a SandboxFolder, used to extract the file tree
-    :param nodes_export_subfolder: name of the subfolder for AiiDA nodes
-    :param aiida_export_subfolder: name of the subfolder for AiiDA data
-        inside the TCOD CIF internal file tree
-    :param silent: suppress debug print
-    """
-    import os
-    import urllib2
-    import CifFile
-    from aiida.common.exceptions import ValidationError
-    from aiida.common.utils import md5_file, sha1_file
-    from aiida.orm.data.cif import decode_textfield
-
-    values = CifFile.ReadCif(infile)
-    values = values[values.keys()[0]] # taking the first datablock in CIF
-
-    for i in range(0,len(values['_tcod_file_id'])-1):
-        name = values['_tcod_file_name'][i]
-        if not name.startswith(aiida_export_subfolder+os.sep):
-            continue
-        dest_path = os.path.relpath(name,aiida_export_subfolder)
-        if name.endswith(os.sep):
-            if not os.path.exists(folder.get_abs_path(dest_path)):
-                folder.get_subfolder(folder.get_abs_path(dest_path),create=True)
-            continue
-        contents = values['_tcod_file_contents'][i]
-        if contents == '?' or contents == '.':
-            uri = values['_tcod_file_uri'][i]
-            if uri is not None and uri != '?' and uri != '.':
-                contents = urllib2.urlopen(uri).read()
-        encoding = values['_tcod_file_content_encoding'][i]
-        if encoding == '.':
-            encoding = None
-        contents = decode_textfield(contents,encoding)
-        if os.path.dirname(dest_path) != '':
-            folder.get_subfolder(os.path.dirname(dest_path)+os.sep,create=True)
-        with open(folder.get_abs_path(dest_path),'w') as f:
-            f.write(contents)
-            f.flush()
-        md5  = values['_tcod_file_md5sum'][i]
-        if md5 is not None:
-            if md5_file(folder.get_abs_path(dest_path)) != md5:
-                raise ValidationError("MD5 sum for extracted file '{}' is "
-                                      "different from given in the CIF "
-                                      "file".format(dest_path))
-        sha1 = values['_tcod_file_sha1sum'][i]
-        if sha1 is not None:
-            if sha1_file(folder.get_abs_path(dest_path)) != sha1:
-                raise ValidationError("SHA1 sum for extracted file '{}' is "
-                                      "different from given in the CIF "
-                                      "file".format(dest_path))
-
-def extract_tree(infile,folder,silent=False):
-    """
-    Prepare to import nodes from plain file system tree.
-
-    :param infile: path
-    :param folder: a SandboxFolder, used to extract the file tree
-    :param silent: suppress debug print
-    """
-    import os
-
-    def add_files(args,path,files):
-        folder = args['folder']
-        root = args['root']
-        for f in files:
-            fullpath = os.path.join(path,f)
-            if os.path.isfile(fullpath) == False:
-                continue
-            relpath = os.path.relpath(fullpath,root)
-            if os.path.dirname(relpath) != '':
-                folder.get_subfolder(os.path.dirname(relpath)+os.sep,create=True)
-            folder.insert_path(os.path.abspath(fullpath),relpath)
-
-    os.path.walk(infile,add_files,{'folder': folder,'root': infile})
-
-def import_data(in_path,ignore_unknown_nodes=False,
-                silent=False):
-    """
-    Import exported AiiDA environment to the AiiDA database.
-    If the 'in_path' is a folder, calls export_tree; otherwise, tries to
-    detect the compression format (zip, tar.gz, tar.bz2, ...) and calls the 
-    correct function.
-
-    :param in_path: the path to a file or folder that can be imported in AiiDA
-    """
-    import json
-    import os
-    import tarfile
-    import zipfile
-    from itertools import chain
-
-    from django.db import transaction
-    from django.utils import timezone
-
-    from aiida.orm import Node, Group
-    from aiida.common.exceptions import UniquenessError
-    from aiida.common.folders import SandboxFolder, RepositoryFolder
-    from aiida.djsite.db import models
-    from aiida.common.utils import get_class_string, get_object_from_string
-    from aiida.common.datastructures import calc_states
-
-
-    # This is the export version expected by this function
-    expected_export_version = '0.1'
-
-    # The name of the subfolder in which the node files are stored
-    nodes_export_subfolder = 'nodes'
-
-    # The returned dictionary with new and existing nodes and links
-    ret_dict = {}
-
-    ################
-    # EXTRACT DATA #
-    ################
-    # The sandbox has to remain open until the end
-    with SandboxFolder() as folder:
-        if os.path.isdir(in_path):
-            extract_tree(in_path,folder,silent=silent)
-        else:
-            if tarfile.is_tarfile(in_path):
-                extract_tar(in_path,folder,silent=silent,
-                            nodes_export_subfolder=nodes_export_subfolder)
-            elif zipfile.is_zipfile(in_path):
-                extract_zip(in_path,folder,silent=silent,
-                            nodes_export_subfolder=nodes_export_subfolder)
-            elif os.path.isfile(in_path):
-                extract_cif(in_path,folder,silent=silent,
-                            nodes_export_subfolder=nodes_export_subfolder)
-            else:
-                raise ValueError("Unable to detect the input file format, it "
-                                 "is neither a (possibly compressed) tar file, "
-                                 "nor a zip file.")
-
-        try:
-            with open(folder.get_abs_path('metadata.json')) as f:
-                metadata = json.load(f)
-
-            with open(folder.get_abs_path('data.json')) as f:
-                data = json.load(f)
-        except IOError as e:
-            raise ValueError("Unable to find the file {} in the import "
-                             "file or folder".format(e.filename))
-    
-        ######################
-        # PRELIMINARY CHECKS #
-        ######################    
-        if metadata['export_version'] != expected_export_version:
-            raise ValueError("File export version is {}, but I can import only "
-                             "version {}".format(metadata['export_version'],
-                                                 expected_export_version))
-
-        ##########################################################################
-        # CREATE UUID REVERSE TABLES AND CHECK IF I HAVE ALL NODES FOR THE LINKS #
-        ##########################################################################    
-        linked_nodes = set(chain.from_iterable((l['input'], l['output'])
-                                               for l in data['links_uuid']))
-        group_nodes = set(chain.from_iterable(data['groups_uuid'].itervalues()))
-
-        # I preload the nodes, I need to check each of them later, and I also
-        # store them in a reverse table
-        # I break up the query due to SQLite limitations..
-        relevant_db_nodes = {}
-        for group in grouper(999, linked_nodes):
-            relevant_db_nodes.update({n.uuid: n for n in
-                                      models.DbNode.objects.filter(uuid__in=group)})
-
-        db_nodes_uuid = set(relevant_db_nodes.keys())
-        dbnode_model = get_class_string(models.DbNode)
-        import_nodes_uuid = set(v['uuid'] for v in
-                                data['export_data'][dbnode_model].values())
-
-        unknown_nodes = linked_nodes.union(group_nodes) - db_nodes_uuid.union(
-            import_nodes_uuid)
-
-        if unknown_nodes and not ignore_unknown_nodes:
-            raise ValueError(
-                "The import file refers to {} nodes with unknown UUID, therefore "
-                "it cannot be imported. Either first import the unknown nodes, "
-                "or export also the parents when exporting. The unknown UUIDs "
-                "are:\n".format(len(unknown_nodes)) +
-                "\n".join('* {}'.format(uuid) for uuid in unknown_nodes))
-
-        ###################################
-        # DOUBLE-CHECK MODEL DEPENDENCIES #
-        ###################################
-        # I hardcode here the model order, for simplicity; in any case, this is
-        # fixed by the export version
-        model_order = [get_class_string(m) for m in
-                       (models.DbUser,
-                        models.DbComputer,
-                        models.DbNode,
-                        models.DbGroup,
-                       )
-        ]
-
-        # Models that do appear in the import file, but whose import is
-        # managed manually
-        model_manual = [get_class_string(m) for m in
-                        (models.DbLink,
-                         models.DbAttribute,)
-        ]
-
-        all_known_models = model_order + model_manual
-
-        for import_field_name in metadata['all_fields_info']:
-            if import_field_name not in all_known_models:
-                raise NotImplementedError("Apparently, you are importing a "
-                                          "file with a model '{}', but this does not appear in "
-                                          "all_known_models!".format(import_field_name))
-
-        for idx, model_name in enumerate(model_order):
-            dependencies = []
-            for field in metadata['all_fields_info'][model_name].values():
-                try:
-                    dependencies.append(field['requires'])
-                except KeyError:
-                    # (No ForeignKey)
-                    pass
-            for dependency in dependencies:
-                if dependency not in model_order[:idx]:
-                    raise ValueError("Model {} requires {} but would be loaded "
-                                     "first; stopping...".format(model_name,
-                                                                 dependency))
-
-        ###################################################
-        # CREATE IMPORT DATA DIRECT UNIQUE_FIELD MAPPINGS #
-        ###################################################
-        import_unique_ids_mappings = {}
-        for model_name, import_data in data['export_data'].iteritems():
-            if model_name in metadata['unique_identifiers']:
-                # I have to reconvert the pk to integer
-                import_unique_ids_mappings[model_name] = {
-                    int(k): v[metadata['unique_identifiers'][model_name]] for k, v in
-                    import_data.iteritems()}
-
-        ###############
-        # IMPORT DATA #
-        ###############    
-        # DO ALL WITH A TRANSACTION
-        with transaction.commit_on_success():
-            foreign_ids_reverse_mappings = {}
-            new_entries = {}
-            existing_entries = {}
-
-            # I first generate the list of data
-            for model_name in model_order:
-                Model = get_object_from_string(model_name)
-                fields_info = metadata['all_fields_info'].get(model_name, {})
-                unique_identifier = metadata['unique_identifiers'].get(
-                    model_name, None)
-
-                new_entries[model_name] = {}
-                existing_entries[model_name] = {}
-
-                foreign_ids_reverse_mappings[model_name] = {}
-
-                # Not necessarily all models are exported
-                if model_name in data['export_data']:
-
-                    if unique_identifier is not None:
-                        import_unique_ids = set(v[unique_identifier] for v in
-                                                data['export_data'][model_name].values())
-
-                        relevant_db_entries = {getattr(n, unique_identifier): n
-                                               for n in Model.objects.filter(
-                            **{'{}__in'.format(unique_identifier):
-                                   import_unique_ids})}
-
-                        foreign_ids_reverse_mappings[model_name] = {
-                            k: v.pk for k, v in relevant_db_entries.iteritems()}
-                        for k, v in data['export_data'][model_name].iteritems():
-                            if v[unique_identifier] in relevant_db_entries.keys():
-                                # Already in DB
-                                existing_entries[model_name][k] = v
-                            else:
-                                # To be added
-                                new_entries[model_name][k] = v
-                    else:
-                        new_entries[model_name] = data['export_data'][model_name].copy()
-
-            # I import data from the given model
-            for model_name in model_order:
-                Model = get_object_from_string(model_name)
-                fields_info = metadata['all_fields_info'].get(model_name, {})
-                unique_identifier = metadata['unique_identifiers'].get(
-                    model_name, None)
-
-                for import_entry_id, entry_data in existing_entries[model_name].iteritems():
-                    unique_id = entry_data[unique_identifier]
-                    existing_entry_id = foreign_ids_reverse_mappings[model_name][unique_id]
-                    # TODO COMPARE, AND COMPARE ATTRIBUTES
-                    if model_name not in ret_dict:
-                        ret_dict[model_name] = { 'new': [], 'existing': [] }
-                    ret_dict[model_name]['existing'].append((import_entry_id,
-                                                             existing_entry_id))
-                    if not silent:
-                        print "existing %s: %s (%s->%s)" % (model_name, unique_id,
-                                                            import_entry_id,
-                                                            existing_entry_id)
-                        # print "  `-> WARNING: NO DUPLICITY CHECK DONE!"
-                        # CHECK ALSO FILES!
-
-                # Store all objects for this model in a list, and store them
-                # all in once at the end.
-                objects_to_create = []
-                # This is needed later to associate the import entry with the new pk
-                import_entry_ids = {}
-                for import_entry_id, entry_data in new_entries[model_name].iteritems():
-                    unique_id = entry_data[unique_identifier]
-                    import_data = dict(deserialize_field(
-                        k, v, fields_info=fields_info,
-                        import_unique_ids_mappings=import_unique_ids_mappings,
-                        foreign_ids_reverse_mappings=foreign_ids_reverse_mappings)
-                                       for k, v in entry_data.iteritems())
-
-                    objects_to_create.append(Model(**import_data))
-                    import_entry_ids[unique_id] = import_entry_id
-
-                # Before storing entries in the DB, I store the files (if these
-                # are nodes). Note: only for new entries!
-                if model_name == get_class_string(models.DbNode):
-                    if not silent:
-                        print "STORING NEW NODE FILES..."
-                    for o in objects_to_create:
-
-                        subfolder = folder.get_subfolder(os.path.join(
-                            nodes_export_subfolder, export_shard_uuid(o.uuid)))
-                        if not subfolder.exists():
-                            raise ValueError("Unable to find the repository "
-                                             "folder for node with UUID={} in the exported "
-                                             "file".format(o.uuid))
-                        destdir = RepositoryFolder(
-                            section=Node._section_name,
-                            uuid=o.uuid)
-                        # Replace the folder, possibly destroying existing 
-                        # previous folders, and move the files (faster if we
-                        # are on the same filesystem, and 
-                        # in any case the source is a SandboxFolder) 
-                        destdir.replace_with_folder(subfolder.abspath,
-                                                    move=True, overwrite=True)
-
-                # Store them all in once; however, the PK are not set in this way...
-                Model.objects.bulk_create(objects_to_create)
-
-                # Get back the just-saved entries
-                just_saved = dict(Model.objects.filter(
-                    **{"{}__in".format(unique_identifier):
-                           import_entry_ids.keys()}).values_list(unique_identifier, 'pk'))
-
-                imported_states = []
-                if model_name == get_class_string(models.DbNode):
-                    if not silent:
-                        print "SETTING THE IMPORTED STATES FOR NEW NODES..."
-                    # I set for all nodes, even if I should set it only 
-                    # for calculations
-                    for unique_id, new_pk in just_saved.iteritems():
-                        imported_states.append(
-                            models.DbCalcState(dbnode_id=new_pk,
-                                               state=calc_states.IMPORTED))
-                    models.DbCalcState.objects.bulk_create(imported_states)
-
-                # Now I have the PKs, print the info
-                # Moreover, set the foreing_ids_reverse_mappings
-                for unique_id, new_pk in just_saved.iteritems():
-                    import_entry_id = import_entry_ids[unique_id]
-                    foreign_ids_reverse_mappings[model_name][unique_id] = new_pk
-                    if model_name not in ret_dict:
-                        ret_dict[model_name] = { 'new': [], 'existing': [] }
-                    ret_dict[model_name]['new'].append((import_entry_id,
-                                                        new_pk))
-
-                    if not silent:
-                        print "NEW %s: %s (%s->%s)" % (model_name, unique_id,
-                                                       import_entry_id,
-                                                       new_pk)
-
-                # For DbNodes, we also have to store Attributes!
-                if model_name == get_class_string(models.DbNode):
-                    if not silent:
-                        print "STORING NEW NODE ATTRIBUTES..."
-                    for unique_id, new_pk in just_saved.iteritems():
-                        import_entry_id = import_entry_ids[unique_id]
-                        # Get attributes from import file
-                        try:
-                            attributes = data['node_attributes'][
-                                str(import_entry_id)]
-                            attributes_conversion = data[
-                                'node_attributes_conversion'][
-                                str(import_entry_id)]
-                        except KeyError:
-                            raise ValueError("Unable to find attribute info "
-                                             "for DbNode with UUID = {}".format(
-                                unique_id))
-
-                        # Here I have to deserialize the attributes                        
-                        deserialized_attributes = deserialize_attributes(
-                            attributes, attributes_conversion)
-                        models.DbAttribute.reset_values_for_node(
-                            dbnode=new_pk,
-                            attributes=deserialized_attributes,
-                            with_transaction=False)
-
-            if not silent:
-                print "STORING NODE LINKS..."
-            ## TODO: check that we are not creating input links of an already 
-            ##       existing node...
-            import_links = data['links_uuid']
-            links_to_store = []
-
-            # Needed for fast checks of existing links
-            existing_links_raw = models.DbLink.objects.all().values_list(
-                'input', 'output', 'label')
-            existing_links_labels = {(l[0], l[1]): l[2] for l in existing_links_raw}
-            existing_input_links = {(l[1], l[2]): l[0] for l in existing_links_raw}
-
-            dbnode_reverse_mappings = foreign_ids_reverse_mappings[
-                get_class_string(models.DbNode)]
-            for link in import_links:
-                try:
-                    in_id = dbnode_reverse_mappings[link['input']]
-                    out_id = dbnode_reverse_mappings[link['output']]
-                except KeyError:
-                    if ignore_unknown_nodes:
-                        continue
-                    else:
-                        raise ValueError("Trying to create a link with one "
-                                         "or both unknown nodes, stopping "
-                                         "(in_uuid={}, out_uuid={}, "
-                                         "label={})".format(link['input'],
-                                                            link['output'], link['label']))
-
-                try:
-                    existing_label = existing_links_labels[in_id, out_id]
-                    if existing_label != link['label']:
-                        raise ValueError("Trying to rename an existing link name, "
-                                         "stopping (in={}, out={}, old_label={}, "
-                                         "new_label={})".format(in_id, out_id,
-                                                                existing_label, link['label']))
-                        # Do nothing, the link is already in place and has the correct
-                        # name
-                except KeyError:
-                    try:
-                        existing_input = existing_input_links[out_id, link['label']]
-                        # If existing_input were the correct one, I would have found
-                        # it already in the previous step!
-                        raise ValueError("There exists already an input link to "
-                                         "node {} with label {} but it does not "
-                                         "come the expected input {}".format(
-                            out_id, link['label'], in_id))
-                    except KeyError:
-                        # New link    
-                        links_to_store.append(models.DbLink(
-                            input_id=in_id, output_id=out_id, label=link['label']))
-                        if 'aiida.djsite.db.models.DbLink' not in ret_dict:
-                            ret_dict['aiida.djsite.db.models.DbLink'] = { 'new': [] }
-                        ret_dict['aiida.djsite.db.models.DbLink']['new'].append((in_id,out_id))
-    
-            # Store new links
-            if links_to_store:
-                if not silent:
-                    print "   ({} new links...)".format(len(links_to_store))
-
-                models.DbLink.objects.bulk_create(links_to_store)
-            else:
-                if not silent:
-                    print "   (0 new links...)"
-
-            if not silent:
-                print "STORING GROUP ELEMENTS..."
-            import_groups = data['groups_uuid']
-            for groupuuid, groupnodes in import_groups.iteritems():
-                # TODO: cache these to avoid too many queries
-                group = models.DbGroup.objects.get(uuid=groupuuid)
-                nodes_to_store = [dbnode_reverse_mappings[node_uuid]
-                                  for node_uuid in groupnodes]
-                if nodes_to_store:
-                    group.dbnodes.add(*nodes_to_store)
-
-            ######################################################
-            # Put everything in a specific group
-            dbnode_model_name = get_class_string(models.DbNode)
-            existing = existing_entries.get(dbnode_model_name, {})
-            existing_pk = [foreign_ids_reverse_mappings[
-                               dbnode_model_name][v['uuid']]
-                           for v in existing.itervalues()]
-            new = new_entries.get(dbnode_model_name, {})
-            new_pk = [foreign_ids_reverse_mappings[
-                          dbnode_model_name][v['uuid']]
-                      for v in new.itervalues()]
-
-            pks_for_group = existing_pk + new_pk
-
-            # So that we do not create empty groups
-            if pks_for_group:
-                # Get an unique name for the import group, based on the
-                # current (local) time
-                basename = timezone.localtime(timezone.now()).strftime(
-                    "%Y%m%d-%H%M%S")
-                counter = 0
-                created = False
-                while not created:
-                    if counter == 0:
-                        group_name = basename
-                    else:
-                        group_name = "{}_{}".format(basename, counter)
-                    try:
-                        group = Group(name=group_name,
-                                      type_string=IMPORTGROUP_TYPE).store()
-                        created = True
-                    except UniquenessError:
-                        counter += 1
-
-                # Add all the nodes to the new group
-                # TODO: decide if we want to return the group name
-                group.add_nodes(models.DbNode.objects.filter(
-                    pk__in=pks_for_group))
-
-                if not silent:
-                    print "IMPORTED NODES GROUPED IN IMPORT GROUP NAMED '{}'".format(group.name)
-            else:
-                if not silent:
-                    print "NO DBNODES TO IMPORT, SO NO GROUP CREATED"
-
-    if not silent:
-        print "*** WARNING: MISSING EXISTING UUID CHECKS!!"
-        print "*** WARNING: TODO: UPDATE IMPORT_DATA WITH DEFAULT VALUES! (e.g. calc status, user pwd, ...)"
-        print "DONE."
-
-    return ret_dict
-
-import HTMLParser
-
-
-class HTMLGetLinksParser(HTMLParser.HTMLParser):
-    def __init__(self, filter_extension=None):
-        """
-        If a filter_extension is passed, only links with extension matching
-        the given one will be returned.
-        """
-        self.filter_extension = filter_extension
-        self.links = []
-        HTMLParser.HTMLParser.__init__(self)
-
-    def handle_starttag(self, tag, attrs):
-        """
-        Store the urls encountered, if they match the request.
-        """
-        if tag == 'a':
-            for k, v in attrs:
-                if k == 'href':
-                    if (self.filter_extension is None or
-                            v.endswith('.{}'.format(self.filter_extension))):
-                        self.links.append(v)
-
-    def get_links(self):
-        """
-        Return the links that were found during the parsing phase.
-        """
-        return self.links
-
-
-def get_valid_import_links(url):
-    """
-    Open the given URL, parse the HTML and return a list of valid links where
-    the link file has a .aiida extension.
-    """
-    import urllib2
-    import urlparse
-
-    request = urllib2.urlopen(url)
-    parser = HTMLGetLinksParser(filter_extension='aiida')
-    parser.feed(request.read())
-
-    return_urls = []
-
-    for link in parser.get_links():
-        return_urls.append(urlparse.urljoin(request.geturl(), link))
-
-    return return_urls
-
-=======
->>>>>>> d7845787
 
 class Import(VerdiCommand):
     """
