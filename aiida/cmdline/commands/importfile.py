--- conflicted
+++ resolved
@@ -94,7 +94,6 @@
                    member=tar.getmember('metadata.json'))
             tar.extract(path=folder.abspath,
                    member=tar.getmember('data.json'))
-<<<<<<< HEAD
 
             if not silent:
                 print "EXTRACTING NODE DATA..."
@@ -146,68 +145,11 @@
 
     os.path.walk(infile,add_files,{'folder': folder,'root': infile})
 
-def import_file(infile,format='tar',silent=False):
-    """
-    Import exported AiiDA environment to the AiiDA database.
-
-=======
-
-            if not silent:
-                print "EXTRACTING NODE DATA..."
-
-            for member in tar.getmembers():
-                if member.isdev():
-                    # safety: skip if character device, block device or FIFO
-                    print >> sys.stderr, ("WARNING, device found inside the "
-                        "import file: {}".format(member.name))
-                    continue
-                if member.issym() or member.islnk():
-                    # safety: in export, I set dereference=True therefore
-                    # there should be no symbolic or hard links.
-                    print >> sys.stderr, ("WARNING, link found inside the "
-                        "import file: {}".format(member.name))
-                    continue
-                # Check that we are only exporting nodes within
-                # the subfolder!
-                # TODO: better check such that there are no .. in the
-                # path; use probably the folder limit checks
-                if not member.name.startswith(nodes_export_subfolder+os.sep):
-                    continue
-                tar.extract(path=folder.abspath,
-                            member=member)
-    except tarfile.ReadError:
-        raise ValueError("The input file format for import is not valid (1)")
-
-def extract_tree(infile,folder,silent=False):
-    """
-    Prepare to import nodes from plain file system tree.
-
-    :param infile: path
-    :param folder: a SandboxFolder, used to extract the file tree
-    :param silent: suppress debug print
-    """
-    import os
-
-    def add_files(args,path,files):
-        folder = args['folder']
-        root = args['root']
-        for f in files:
-            fullpath = os.path.join(path,f)
-            if os.path.isfile(fullpath) == False:
-                continue
-            relpath = os.path.relpath(fullpath,root)
-            if os.path.dirname(relpath) != '':
-                folder.get_subfolder(os.path.dirname(relpath)+os.sep,create=True)
-            folder.insert_path(os.path.abspath(fullpath),relpath)
-
-    os.path.walk(infile,add_files,{'folder': folder,'root': infile})
-
 def import_file(infile,format='tar',ignore_unknown_nodes=False,
                 silent=False):
     """
     Import exported AiiDA environment to the AiiDA database.
 
->>>>>>> edbc2721
     :param infile: an importable file with packed AiiDA environment
     :param format: format of carrier file. Currently supported formats are:
       * tar - a gzipped tar archive
