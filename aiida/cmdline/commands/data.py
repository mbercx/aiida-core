# -*- coding: utf-8 -*-
import sys

from aiida.cmdline.baseclass import (
    VerdiCommandRouter, VerdiCommandWithSubcommands)
from aiida import load_dbenv
from aiida.common.exceptions import MultipleObjectsError
from aiida.cmdline.commands.node import _Label, _Description

__copyright__ = u"Copyright (c), 2015, ECOLE POLYTECHNIQUE FEDERALE DE LAUSANNE (Theory and Simulation of Materials (THEOS) and National Centre for Computational Design and Discovery of Novel Materials (NCCR MARVEL)), Switzerland and ROBERT BOSCH LLC, USA. All rights reserved."
__license__ = "MIT license, see LICENSE.txt file"
__version__ = "0.4.1"
__contributors__ = "Andrea Cepellotti, Andrius Merkys, Giovanni Pizzi, Nicolas Mounet"


class Data(VerdiCommandRouter):
    """
    Setup and manage data specific types
    
    There is a list of subcommands for managing specific types of data.
    For instance, 'data upf' manages pseudopotentials in the UPF format.
    """

    def __init__(self):
        """
        A dictionary with valid commands and functions to be called.
        """
        ## Add here the classes to be supported.
        self.routed_subcommands = {
            'upf': _Upf,
            'structure': _Structure,
            'bands': _Bands,
            'cif': _Cif,
            'trajectory': _Trajectory,
            'parameter': _Parameter,
            'array': _Array,
            'label': _Label,
            'description': _Description,
        }


class Listable(object):
    """
    Provides shell completion for listable data nodes.

    Classes, inheriting Listable, MUST define value for property
    ``dataclass`` (preferably in __init__), which has to point to correct
    *Data class.
    """

    def list(self, *args):
        """
        List all instances of given data class.
        """
        import argparse

        parser = argparse.ArgumentParser(
            prog=self.get_full_command_name(),
            description='List {} objects.'.format(self.dataclass.__name__))

        self.append_list_cmdline_arguments(parser)

        parser.add_argument('--vseparator', default="\t",
                            help="specify vertical separator for fields. "
                                 "Default '\\t'.",
                            type=str, action='store')
        parser.add_argument('--header', default=True,
                            help="print a header with column names. "
                                 "Default option.",
                            dest="header", action='store_true')
        parser.add_argument('--no-header', '-H',
                            help="do not print a header with column names.",
                            dest="header", action='store_false')
        parser.add_argument('--all-users',
                            help="list objects created by all users.",
                            dest="all_users", action='store_true')

        args = list(args)
        parsed_args = parser.parse_args(args)

        entry_list = self.query(parsed_args)

        vsep = parsed_args.vseparator
        if entry_list:
            to_print = ""
            if parsed_args.header:
                to_print += vsep.join(self.get_column_names()) + "\n"
            for entry in sorted(entry_list, key=lambda x: int(x[0])):
                to_print += vsep.join(entry) + "\n"
            sys.stdout.write(to_print)

    def query(self, args):
        """
        Perform the query and return information for the list.

        :param args: a namespace with parsed command line parameters.
        :return: table (list of lists) with information, describing nodes.
            Each row describes a single hit.
        """
        load_dbenv()
        from aiida.orm import DataFactory
        from django.db.models import Q
        from aiida.djsite.utils import get_automatic_user

<<<<<<< HEAD
        now = timezone.now()
        q_object = None
        if args.all_users:
            q_object = Q()
        else:
            q_object = Q(user=get_automatic_user())
=======
        q_object = None
        if args.all_users is False:
            q_object = Q(user=get_automatic_user())
        else:
            q_object = Q()
>>>>>>> 49960fe0

        self.query_past_days(q_object, args)
        self.query_group(q_object, args)

        object_list = self.dataclass.query(q_object).distinct().order_by('ctime')

        entry_list = []
        for obj in object_list:
            entry_list.append([str(obj.pk)])
        return entry_list

    def query_past_days(self, q_object, args):
        """
        Select data nodes by age.
        """
        from django.utils import timezone
        from django.db.models import Q
        import datetime
        if args.past_days is not None:
            now = timezone.now()
            n_days_ago = now - datetime.timedelta(days=args.past_days)
            q_object.add(Q(ctime__gte=n_days_ago), Q.AND)

    def query_group(self, q_object, args):
        """
        Select data nodes by group.
        """
        from django.db.models import Q
        if args.group_name is not None:
            q_object.add(Q(dbgroups__name__in=args.group_name), Q.AND)
        if args.group_pk is not None:
            q_object.add(Q(dbgroups__pk__in=args.group_pk), Q.AND)

    def append_list_cmdline_arguments(self, parser):
        """
        Append additional command line parameters, that are later parsed and
        used in the query construction.

        :param parser: instance of argparse.ArgumentParser
        """
        parser.add_argument('-p', '--past-days', metavar='N',
                            help="add a filter to show only objects created in the past N days",
                            type=int, action='store')
        parser.add_argument('-g', '--group-name', metavar='N', nargs="+", default=None,
                            help="add a filter to show only objects belonging to groups",
                            type=str, action='store')
        parser.add_argument('-G', '--group-pk', metavar='N', nargs="+", default=None,
                            help="add a filter to show only objects belonging to groups",
                            type=int, action='store')
        parser.add_argument('-A', '--all-users', action='store_true', default=False,
                            help="show groups for all users, rather than only for the"
                                 "current user")


    def get_column_names(self):
        """
        Return the list with column names.

        :note: neither the number nor correspondence of column names and
            actual columns in the output from the query() are checked.
        """
        return ["ID"]


class Visualizable(object):
    """
    Provides shell completion for visualizable data nodes.

    Classes, inheriting Visualizable, MUST NOT contain attributes, starting
    with ``_show_``, which are not plugins for visualization.

    In order to specify a default visualization format, one has to override
    ``_default_show_format`` property (preferably in __init__), setting it
    to the name of default visualization tool.
    """
    show_prefix = '_show_'
    show_parameters_postfix = '_parameters'

    def get_show_plugins(self):
        """
        Get the list of all implemented plugins for visualizing the structure.
        """
        method_names = dir(self)  # get list of class methods names
        valid_formats = [i[len(self.show_prefix):] for i in method_names
                         if i.startswith(self.show_prefix) and \
                         not i.endswith(self.show_parameters_postfix)]  # filter

        return {k: getattr(self, self.show_prefix + k) for k in valid_formats}

    def show(self, *args):
        """
        Show the data node with a visualization program.
        """
        # DEVELOPER NOTE: to add a new plugin, just add a _show_xxx() method.
        import argparse, os

        parser = argparse.ArgumentParser(
            prog=self.get_full_command_name(),
            description='Visualize data object.')
        parser.add_argument('data_id', type=int, default=None, nargs="+",
                            help="ID of the data object to be visualized.")

        default_format = None
        try:
            default_format = self._default_show_format
        except AttributeError:
            if len(self.get_show_plugins().keys()) == 1:
                default_format = self.get_show_plugins().keys()[0]
            else:
                default_format = None

        parser.add_argument('--format', '-f', type=str, default=default_format,
                            help="Type of the visualization format/tool.",
                            choices=self.get_show_plugins().keys())

        # Augmenting the command line parameters with ones, that are used by
        # individual plugins
        for cmd in dir(self):
            if not cmd.startswith(self.show_prefix) or \
                    not cmd.endswith(self.show_parameters_postfix):
                continue
            getattr(self, cmd)(parser)

        args = list(args)
        parsed_args = vars(parser.parse_args(args))

        data_id = parsed_args.pop('data_id')
        format = parsed_args.pop('format')

        # Removing the keys, whose values are None
        for key in parsed_args.keys():
            if parsed_args[key] is None:
                parsed_args.pop(key)

        if format is None:
            print "Default format is not defined, please specify.\n" + \
                  "Valid formats are:"
            for i in self.get_show_plugins().keys():
                print "  {}".format(i)
            sys.exit(0)

        # I can give in input the whole path to executable
        code_name = os.path.split(format)[-1]

        try:
            func = self.get_show_plugins()[code_name]
        except KeyError:
            print "Not implemented; implemented plugins are:"
            print "{}.".format(",".join(self.get_show_plugins()))
            sys.exit(1)

        load_dbenv()
        from aiida.orm.node import Node

        n_list = [Node.get_subclass_from_pk(id) for id in data_id]

        for n in n_list:
            try:
                if not isinstance(n, self.dataclass):
                    print("Node {} is of class {} instead "
                          "of {}".format(n, type(n), self.dataclass))
                    sys.exit(1)
            except AttributeError:
                pass

        try:
            func(format, n_list, **parsed_args)
        except MultipleObjectsError:
            print("Visualization of multiple objects is not implemented "
                  "for '{}'".format(format))
            sys.exit(1)


class Exportable(object):
    """
    Provides shell completion for exportable data nodes.

    Classes, inheriting Visualizable, MUST NOT contain attributes, starting
    with ``_export_``, which are not plugins for exporting.
    """
    export_prefix = '_export_'
    export_parameters_postfix = '_parameters'

    def get_export_plugins(self):
        """
        Get the list of all implemented exporters for data class.
        """
        method_names = dir(self)  # get list of class methods names
        valid_formats = [i[len(self.export_prefix):] for i in method_names
                         if i.startswith(self.export_prefix) and \
                         not i.endswith(self.export_parameters_postfix)]  # filter

        return {k: getattr(self, self.export_prefix + k) for k in valid_formats}

    def export(self, *args):
        """
        Export the data node to a given format.
        """
        # DEVELOPER NOTE: to add a new plugin, just add a _export_xxx() method.
        import argparse, os

        parser = argparse.ArgumentParser(
            prog=self.get_full_command_name(),
            description='Export data object.')
        parser.add_argument('data_id', type=int, default=None,
                            help="ID of the data object to be visualized.")

        default_format = None
        try:
            default_format = self._default_export_format
        except AttributeError:
            if len(self.get_export_plugins().keys()) == 1:
                default_format = self.get_export_plugins().keys()[0]
            else:
                default_format = None

        parser.add_argument('--format', '-f', type=str, default=default_format,
                            help="Type of the exported file.",
                            choices=self.get_export_plugins().keys())

        # Augmenting the command line parameters with ones, that are used by
        # individual plugins
        for cmd in dir(self):
            if not cmd.startswith(self.export_prefix) or \
                    not cmd.endswith(self.export_parameters_postfix):
                continue
            getattr(self, cmd)(parser)

        args = list(args)
        parsed_args = vars(parser.parse_args(args))

        format = parsed_args.pop('format')
        data_id = parsed_args.pop('data_id')

        # Removing the keys, whose values are None
        for key in parsed_args.keys():
            if parsed_args[key] is None:
                parsed_args.pop(key)

        if format is None:
            print "Default format is not defined, please specify.\n" + \
                  "Valid formats are:"
            for i in self.get_export_plugins().keys():
                print "  {}".format(i)
            sys.exit(0)

        try:
            func = self.get_export_plugins()[format]
        except KeyError:
            print "Not implemented; implemented plugins are:"
            print "{}.".format(",".join(self.get_export_plugins()))
            sys.exit(1)

        load_dbenv()
        from aiida.orm.node import Node

        n = Node.get_subclass_from_pk(data_id)

        try:
            if not isinstance(n, self.dataclass):
                print("Node {} is of class {} instead "
                      "of {}".format(n, type(n), self.dataclass))
                sys.exit(1)
        except AttributeError:
            pass

        func(n, **parsed_args)


class Importable(object):
    """
    Provides shell completion for importable data nodes.

    Classes, inheriting Importable, MUST NOT contain attributes, starting
    with ``_import_``, which are not plugins for importing.
    """
    import_prefix = '_import_'
    import_parameters_postfix = '_parameters'

    def get_import_plugins(self):
        """
        Get the list of all implemented importers for data class.
        """
        method_names = dir(self)  # get list of class methods names
        valid_formats = [i[len(self.import_prefix):] for i in method_names
                         if i.startswith(self.import_prefix) and \
                         not i.endswith(self.import_parameters_postfix)]  # filter

        return {k: getattr(self, self.import_prefix + k) for k in valid_formats}

    def importfile(self, *args):
        import argparse, os, sys

        parser = argparse.ArgumentParser(
            prog=self.get_full_command_name(),
            description='Import data object.')
        parser.add_argument('--file', type=str, default=None,
                            help="Path of the imported file. Reads from "
                                 "standard input if not specified.")

        default_format = None
        try:
            default_format = self._default_import_format
        except AttributeError:
            if len(self.get_import_plugins().keys()) == 1:
                default_format = self.get_import_plugins().keys()[0]
            else:
                default_format = None

        parser.add_argument('--format', '-f', type=str, default=default_format,
                            help="Type of the imported file.",
                            choices=self.get_import_plugins().keys())

        # Augmenting the command line parameters with ones, that are used by
        # individual plugins
        for cmd in dir(self):
            if not cmd.startswith(self.import_prefix) or \
                    not cmd.endswith(self.import_parameters_postfix):
                continue
            getattr(self, cmd)(parser)

        args = list(args)
        parsed_args = vars(parser.parse_args(args))

        format = parsed_args.pop('format')
        filename = parsed_args.pop('file')

        if format is None:
            print "Default format is not defined, please specify.\n" + \
                  "Valid formats are:"
            for i in self.get_import_plugins().keys():
                print "  {}".format(i)
            sys.exit(0)

        if not filename:
            filename = "/dev/stdin"

        try:
            func = self.get_import_plugins()[format]
        except KeyError:
            print "Not implemented; implemented plugins are:"
            print "{}.".format(",".join(self.get_import_plugins()))
            sys.exit(1)

        load_dbenv()
        func(filename, **parsed_args)


class Depositable(object):
    """
    Provides shell completion for depositable data nodes.

    Classes, inheriting Depositable, MUST NOT contain attributes, starting
    with ``_deposit_``, which are not plugins for depositing.
    """
    deposit_prefix = '_deposit_'
    deposit_parameters_postfix = '_parameters'

    def get_deposit_plugins(self):
        """
        Get the list of all implemented deposition methods for data class.
        """
        method_names = dir(self) # get list of class methods names
        valid_formats = [ i[len(self.deposit_prefix):] for i in method_names
                         if i.startswith(self.deposit_prefix) and \
                            not i.endswith(self.deposit_parameters_postfix)] # filter

        return {k: getattr(self,self.deposit_prefix + k) for k in valid_formats}

    def deposit(self, *args):
        """
        Deposit the data node to a given database.
        """
        # DEVELOPER NOTE: to add a new plugin, just add a _deposit_xxx() method.
        import argparse,os
        parser = argparse.ArgumentParser(
            prog=self.get_full_command_name(),
            description='Deposit data object.')
        parser.add_argument('data_id', type=int, default=None,
                            help="ID of the data object to be deposited.")

        default_database = None
        try:
            default_database = self._default_deposition_database
        except AttributeError:
            if len(self.get_deposit_plugins().keys()) == 1:
                default_database = self.get_deposit_plugins().keys()[0]
            else:
                default_database = None

        parser.add_argument('--database', '-d', type=str, default=default_database,
                            help="Label of the database for deposition.",
                            choices=self.get_deposit_plugins().keys())

        # Augmenting the command line parameters with ones, that are used by
        # individual plugins
        for cmd in dir(self):
            if not cmd.startswith(self.deposit_prefix) or \
               not cmd.endswith(self.deposit_parameters_postfix):
                continue
            getattr(self,cmd)(parser)

        args = list(args)
        parsed_args = vars(parser.parse_args(args))

        database = parsed_args.pop('database')
        data_id = parsed_args.pop('data_id')

        # Removing the keys, whose values are None
        for key in parsed_args.keys():
            if parsed_args[key] is None:
                parsed_args.pop(key)

        if database is None:
            print "Default database is not defined, please specify.\n" + \
                  "Valid databases are:"
            for i in self.get_deposit_plugins().keys():
                print "  {}".format(i)
            sys.exit(0)

        try:
            func = self.get_deposit_plugins()[database]
        except KeyError:
            print "Not implemented; implemented plugins are:"
            print "{}.".format(",".join(self.get_deposit_plugins()))
            sys.exit(1)

        load_dbenv()
        from aiida.orm.node import Node
        n = Node.get_subclass_from_pk(data_id)

        try:
            if not isinstance(n,self.dataclass):
                print("Node {} is of class {} instead "
                      "of {}".format(n,type(n),self.dataclass))
                sys.exit(1)
        except AttributeError:
            pass

        calc = func(n,**parsed_args)
        print calc

# Note: this class should not be exposed directly in the main module,
# otherwise it becomes a command of 'verdi'. Instead, we want it to be a 
# subcommand of verdi data.
class _Upf(VerdiCommandWithSubcommands, Importable):
    """
    Setup and manage upf to be used

    This command allows to list and configure upf.
    """

    def __init__(self):
        """
        A dictionary with valid commands and functions to be called.
        """
        from aiida.orm.data.upf import UpfData

        self.dataclass = UpfData
        self.valid_subcommands = {
            'uploadfamily': (self.uploadfamily, self.complete_auto),
            'listfamilies': (self.listfamilies, self.complete_none),
            'import': (self.importfile, self.complete_none),
        }

    def uploadfamily(self, *args):
        """
        Upload a new pseudopotential family.
        
        Returns the numbers of files found and the number of nodes uploaded.
        
        Call without parameters to get some help.
        """
        import inspect
        import readline
        import os.path

        from aiida.common.exceptions import NotExistent, ValidationError
        from aiida.orm import Computer as AiidaOrmComputer

        if not len(args) == 3 and not len(args) == 4:
            print >> sys.stderr, ("After 'upf uploadfamily' there should be three "
                                  "arguments:")
            print >> sys.stderr, ("folder, group_name, group_description "
                                  "[OPTIONAL: --stop-if-existing]\n")
            sys.exit(1)

        folder = os.path.abspath(args[0])
        group_name = args[1]
        group_description = args[2]
        stop_if_existing = False

        if len(args) == 4:
            if args[3] == "--stop-if-existing":
                stop_if_existing = True
            else:
                print >> sys.stderr, 'Unknown directive: ' + args[3]
                sys.exit(1)

        if (not os.path.isdir(folder)):
            print >> sys.stderr, 'Cannot find directory: ' + folder
            sys.exit(1)

        load_dbenv()

        import aiida.orm.data.upf as upf

        files_found, files_uploaded = upf.upload_upf_family(folder, group_name,
                                                            group_description, stop_if_existing)

        print "UPF files found: {}. New files uploaded: {}".format(files_found, files_uploaded)


    def listfamilies(self, *args):
        """
        Print on screen the list of upf families installed
        """
        # note that the following command requires that the upfdata has a
        # key called element. As such, it is not well separated.
        import argparse

        from aiida.orm.data.upf import UPFGROUP_TYPE

        parser = argparse.ArgumentParser(
            prog=self.get_full_command_name(),
            description='List AiiDA upf families.')
        parser.add_argument('-e', '--element', nargs='+', type=str, default=None,
                            help="Filter the families only to those containing "
                                 "a pseudo for each of the specified elements")
        parser.add_argument('-d', '--with-description',
                            dest='with_description', action='store_true',
                            help="Show also the description for the UPF family")
        parser.set_defaults(with_description=False)

        args = list(args)
        parsed_args = parser.parse_args(args)

        load_dbenv()

        from aiida.orm import DataFactory


        UpfData = DataFactory('upf')

        groups = UpfData.get_upf_groups(filter_elements=parsed_args.element)

        if groups:
            for g in groups:
                pseudos = UpfData.query(dbgroups=g.dbgroup).distinct()
                num_pseudos = pseudos.count()

                pseudos_list = pseudos.filter(
                    dbattributes__key="element").values_list(
                    'dbattributes__tval', flat=True)

                new_ps = pseudos.filter(
                    dbattributes__key="element").values_list(
                    'dbattributes__tval', flat=True)

                if parsed_args.with_description:
                    description_string = ": {}".format(g.description)
                else:
                    description_string = ""

                if num_pseudos != len(set(pseudos_list)):
                    print ("x {} [INVALID: {} pseudos, for {} elements]{}"
                           .format(g.name, num_pseudos, len(set(pseudos_list)),
                                   description_string))
                    print ("  Maybe the pseudopotential family wasn't "
                           "setup with the uploadfamily function?")

                else:
                    print "* {} [{} pseudos]{}".format(g.name, num_pseudos,
                                                       description_string)
        else:
            print "No valid UPF pseudopotential family found."

    def _import_upf(self, filename, **kwargs):
        """
        Importer from UPF.
        """
        try:
            node, _ = self.dataclass.get_or_create(filename)
            print node
        except ValueError as e:
            print e


class _Bands(VerdiCommandWithSubcommands, Listable, Visualizable):
    """
    Manipulation on the bands
    """

    def __init__(self):
        """
        A dictionary with valid commands and functions to be called.
        """
        from aiida.orm.data.array.bands import BandsData

        self.dataclass = BandsData
        self.valid_subcommands = {
            'show': (self.show, self.complete_none),
            'list': (self.list, self.complete_none),
        }

    def query(self, args):
        """
        Perform the query and return information for the list.

        :param args: a namespace with parsed command line parameters.
        :return: table (list of lists) with information, describing nodes.
            Each row describes a single hit.
        """
        load_dbenv()
        from collections import defaultdict
        from aiida.orm import DataFactory
        from django.db.models import Q
        from aiida.djsite.utils import get_automatic_user
        from aiida.common.utils import grouper
        from aiida.orm.data.structure import (get_formula, get_symbols_string,
                                              has_vacancies)
        from aiida.djsite.db import models
        from aiida.orm import Node
        from aiida.djsite.db.models import DbPath

        query_group_size = 100  # we group the attribute query in chunks of this size

        StructureData = DataFactory('structure')
        BandsData = DataFactory('array.bands')

        # First, I run a query to get all BandsData of the past N days
        q_object = None
<<<<<<< HEAD
        if args.all_users:
            q_object = Q()
        else:
            q_object = Q(user=get_automatic_user())
        if args.past_days is not None:
            now = timezone.now()
            n_days_ago = now - datetime.timedelta(days=args.past_days)
            q_object.add(Q(ctime__gte=n_days_ago), Q.AND)
=======
        if args.all_users is False:
            q_object = Q(user=get_automatic_user())
        else:
            q_object = Q()

        self.query_past_days(q_object, args)
        self.query_group(q_object, args)
>>>>>>> 49960fe0

        bands_list = BandsData.query(q_object).distinct().order_by('ctime')

        bands_list_data = bands_list.values_list('pk', 'label', 'ctime')

        # split data in chunks
        grouped_bands_list_data = grouper(query_group_size,
                                          [(_[0], _[1], _[2]) for _ in bands_list_data])

        entry_list = []

        for this_chunk in grouped_bands_list_data:
            # gather all banddata pks
            pks = [_[0] for _ in this_chunk]

            # get all the StructureData that are parents of the selected bandsdatas
            q_object = Q(child__in=pks)
<<<<<<< HEAD
            if not args.all_users:
=======
            if args.all_users is False:
>>>>>>> 49960fe0
                q_object.add(Q(child__user=get_automatic_user()), Q.AND)
            q_object.add(Q(parent__type='data.structure.StructureData.'), Q.AND)
            structure_list = DbPath.objects.filter(q_object).distinct()
            structure_list_data = structure_list.values_list('parent_id', 'child_id', 'depth')

            # select the pks of all structure involved
            # the right structure is chosen as the closest structure in the graph
            struc_pks = []
            for band_pk in pks:
                try:
                    struc_pks.append(min([_ for _ in structure_list_data if _[1] == band_pk],
                                         key=lambda x: x[-1]
                    )[0]
                    )
                except ValueError:  # no structure in input
                    struc_pks.append(None)

            # query for the attributes needed for the structure formula
            attr_query = Q(key__startswith='kinds') | Q(key__startswith='sites')
            attrs = models.DbAttribute.objects.filter(attr_query,
                                                      dbnode__in=struc_pks).values_list(
                'dbnode__pk', 'key', 'datatype', 'tval', 'fval',
                'ival', 'bval', 'dval')

            results = defaultdict(dict)
            for attr in attrs:
                results[attr[0]][attr[1]] = {"datatype": attr[2],
                                             "tval": attr[3],
                                             "fval": attr[4],
                                             "ival": attr[5],
                                             "bval": attr[6],
                                             "dval": attr[7]}
            # organize all of it in a dictionary
            deser_data = {}
            for k in results:
                deser_data[k] = models.deserialize_attributes(results[k],
                                                              sep=models.DbAttribute._sep)

            # prepare the printout
            for ((band_pk, label, date), struc_pk) in zip(this_chunk, struc_pks):
                if struc_pk is not None:
                    # Exclude structures by the elements
                    if args.element is not None:
                        all_kinds = [k['symbols'] for k in deser_data[struc_pk]['kinds']]
                        all_symbols = [item for sublist in all_kinds for item in sublist]
                        if not any([s in args.element for s in all_symbols]
                        ):
                            continue
                    if args.element_only is not None:
                        all_kinds = [k['symbols'] for k in deser_data[struc_pk]['kinds']]
                        all_symbols = [item for sublist in all_kinds for item in sublist]
                        if not all([s in all_symbols for s in args.element_only]
                        ):
                            continue

                    # build the formula
                    symbol_dict = {k['name']: get_symbols_string(k['symbols'],
                                                                 k['weights'])
                                   for k in deser_data[struc_pk]['kinds']}
                    try:
                        symbol_list = [symbol_dict[s['kind_name']]
                                       for s in deser_data[struc_pk]['sites']]
                        formula = get_formula(symbol_list,
                                              mode=args.formulamode)
                    # If for some reason there is no kind with the name
                    # referenced by the site
                    except KeyError:
                        formula = "<<UNKNOWN>>"
                        # cycle if we imposed the filter on elements
                        if args.element is not None or args.element_only is not None:
                            continue
                else:
                    formula = "<<UNKNOWN>>"
                    # cycle if we imposed the filter on elements
                    if args.element is not None or args.element_only is not None:
                        continue

                entry_list.append([str(band_pk),
                                   str(formula),
                                   date.strftime('%d %b %Y'),
                                   label])
        return entry_list

    def append_list_cmdline_arguments(self, parser):
        """
        Append additional command line parameters, that are later parsed and
        used in the query construction.

        :param parser: instance of argparse.ArgumentParser
        """
        parser.add_argument('-e', '--element', nargs='+', type=str, default=None,
                            help="Print all bandsdatas from structures "
                                 "containing desired elements")
        parser.add_argument('-eo', '--element-only', nargs='+', type=str, default=None,
                            help="Print all bandsdatas from structures "
                                 "containing only the selected elements")
        parser.add_argument('-f', '--formulamode', metavar='FORMULA_MODE',
                            type=str, default='hill',
                            help="Formula printing mode (hill, hill_compact,"
                                 " reduce, group, count, or count_compact)"
                                 " (if None, does not print the formula)",
                            action='store')
        parser.add_argument('-p', '--past-days', metavar='N',
                            help="Add a filter to show only bandsdatas created in the past N days",
                            type=int, action='store')
        parser.add_argument('-g', '--group-name', metavar='N', nargs="+", default=None,
                            help="add a filter to show only objects belonging to groups",
                            type=str, action='store')
        parser.add_argument('-G', '--group-pk', metavar='N', nargs="+", default=None,
                            help="add a filter to show only objects belonging to groups",
                            type=int, action='store')
        parser.add_argument('-A', '--all-users', action='store_true', default=False,
                            help="show groups for all users, rather than only for the"
                                 "current user")

    def get_column_names(self):
        """
        Return the list with column names.

        :note: neither the number nor correspondence of column names and
            actual columns in the output from the query() are checked.
        """
        return ["ID", "formula", "ctime", "label"]

    def _show_xmgrace(self, exec_name, list_bands):
        """
        Plugin for xmgrace
        """
        import tempfile, subprocess, numpy
        from aiida.orm.data.array.bands import max_num_agr_colors

        list_files = []
        current_band_number = 0
        for iband, bands in enumerate(list_bands):
            # extract number of bands
            nbnds = bands.get_bands().shape[1]
            text = bands._exportstring('agr', setnumber_offset=current_band_number,
                                       color_number=numpy.mod(iband + 1, max_num_agr_colors))
            # write a tempfile
            f = tempfile.NamedTemporaryFile(suffix='.agr')
            f.write(text)
            f.flush()
            list_files.append(f)
            # update the number of bands already plotted
            current_band_number += nbnds

        try:
            subprocess.check_output([exec_name] + [f.name for f in list_files])
            _ = [f.close() for f in list_files]
        except subprocess.CalledProcessError:
            # The program died: just print a message
            print "Note: the call to {} ended with an error.".format(
                exec_name)
            _ = [f.close() for f in list_files]
        except OSError as e:
            _ = [f.close() for f in list_files]
            if e.errno == 2:
                print ("No executable '{}' found. Add to the path, "
                       "or try with an absolute path.".format(
                    exec_name))
                sys.exit(1)
            else:
                raise


class _Structure(VerdiCommandWithSubcommands,
                 Listable, Visualizable, Exportable, Depositable):
    """
    Visualize AiIDA structures
    """

    def __init__(self):
        """
        A dictionary with valid commands and functions to be called.
        """
        from aiida.orm.data.structure import StructureData

        self.dataclass = StructureData
        self.valid_subcommands = {
            'show': (self.show, self.complete_none),
            'list': (self.list, self.complete_none),
            'export': (self.export, self.complete_none),
            'deposit': (self.deposit, self.complete_none),
        }
        
    def query(self, args):
        """
        Perform the query
        """
        load_dbenv()
        from collections import defaultdict
        from aiida.orm import DataFactory
        from django.db.models import Q
        from aiida.djsite.utils import get_automatic_user
        from aiida.common.utils import grouper
        from aiida.orm.data.structure import (get_formula, get_symbols_string,
                                              has_vacancies)
        from aiida.djsite.db import models

        query_group_size = 100  # we group the attribute query in chunks of this size

        StructureData = DataFactory('structure')
<<<<<<< HEAD
        now = timezone.now()
        q_object = None
        if args.all_users:
            q_object = Q()
        else:
            q_object = Q(user=get_automatic_user())
=======
        q_object = None
        if args.all_users is False:
            q_object = Q(user=get_automatic_user())
        else:
            q_object = Q()

        self.query_past_days(q_object, args)
        self.query_group(q_object, args)
>>>>>>> 49960fe0

        if args.element is not None:
            q1 = models.DbAttribute.objects.filter(key__startswith='kinds.',
                                                   key__contains='.symbols.',
                                                   tval=args.element[0])
            struc_list = StructureData.query(q_object,
                                             dbattributes__in=q1).distinct().order_by('ctime')
            if args.elementonly:
                print "Not implemented elementonly search"
                sys.exit(1)

        else:
            struc_list = StructureData.query(q_object).distinct().order_by('ctime')

        struc_list_data = struc_list.values_list('pk', 'label')
        # Used later for efficiency reasons
        struc_list_data_dict = dict(struc_list_data)

        entry_list = []
        if struc_list:
            struc_list_pks_grouped = grouper(query_group_size,
                                             [_[0] for _ in struc_list_data])

            for struc_list_pks_part in struc_list_pks_grouped:
                to_print = []
                # get attributes needed for formula from another query
                attr_query = Q(key__startswith='kinds') | Q(key__startswith='sites')
                # key__endswith='kind_name')
                attrs = models.DbAttribute.objects.filter(attr_query,
                                                          dbnode__in=struc_list_pks_part).values_list(
                    'dbnode__pk', 'key', 'datatype', 'tval', 'fval',
                    'ival', 'bval', 'dval')

                results = defaultdict(dict)
                for attr in attrs:
                    results[attr[0]][attr[1]] = {
                        "datatype": attr[2],
                        "tval": attr[3],
                        "fval": attr[4],
                        "ival": attr[5],
                        "bval": attr[6],
                        "dval": attr[7]}

                deser_data = {}
                for k in results:
                    deser_data[k] = models.deserialize_attributes(results[k],
                                                                  sep=models.DbAttribute._sep)

                for s_pk in struc_list_pks_part:
                    symbol_dict = {}
                    for k in deser_data[s_pk]['kinds']:
                        symbols = k['symbols']
                        weights = k['weights']
                        symbol_dict[k['name']] = get_symbols_string(symbols,
                                                                    weights)
                    try:
                        symbol_list = []
                        for s in deser_data[s_pk]['sites']:
                            symbol_list.append(symbol_dict[s['kind_name']])
                        formula = get_formula(symbol_list,
                                              mode=args.formulamode)
                    # If for some reason there is no kind with the name
                    # referenced by the site
                    except KeyError:
                        formula = "<<UNKNOWN>>"
                    entry_list.append([str(s_pk),
                                       str(formula),
                                       struc_list_data_dict[s_pk]])
        return entry_list

    def append_list_cmdline_arguments(self, parser):
        parser.add_argument('-e', '--element', nargs='+', type=str, default=None,
                            help="Print all structures containing desired elements")
        parser.add_argument('-eo', '--elementonly', action='store_true',
                            help="If set, structures do not contain different "
                                 "elements (to be used with -e option)")
        parser.add_argument('-f', '--formulamode', metavar='FORMULA_MODE',
                            type=str, default='hill',
                            help="Formula printing mode (hill, hill_compact,"
                                 " reduce, group, count, or count_compact)"
                                 " (if None, does not print the formula)",
                            action='store')
        parser.add_argument('-p', '--past-days', metavar='N',
                            help="Add a filter to show only structures created in the past N days",
                            type=int, action='store')
        parser.add_argument('-g', '--group-name', metavar='N', nargs="+", default=None,
                            help="add a filter to show only objects belonging to groups",
                            type=str, action='store')
        parser.add_argument('-G', '--group-pk', metavar='N', nargs="+", default=None,
                            help="add a filter to show only objects belonging to groups",
                            type=int, action='store')
        parser.add_argument('-A', '--all-users', action='store_true', default=False,
                            help="show groups for all users, rather than only for the"
                                 "current user")

    def get_column_names(self):
        return ["ID", "formula", "label"]

    def _show_xcrysden(self, exec_name, structure_list):
        """
        Plugin for xcrysden
        """
        import tempfile, subprocess

        if len(structure_list) > 1:
            raise MultipleObjectsError("Visualization of multiple objects "
                                       "is not implemented")
        structure = structure_list[0]

        with tempfile.NamedTemporaryFile(suffix='.xsf') as f:
            f.write(structure._exportstring('xsf'))
            f.flush()

            try:
                subprocess.check_output([exec_name, '--xsf', f.name])
            except subprocess.CalledProcessError:
                # The program died: just print a message
                print "Note: the call to {} ended with an error.".format(
                    exec_name)
            except OSError as e:
                if e.errno == 2:
                    print ("No executable '{}' found. Add to the path, "
                           "or try with an absolute path.".format(
                        exec_name))
                    sys.exit(1)
                else:
                    raise
                
    def _show_ase(self,exec_name,structure_list):
        """
        Plugin to show the structure with the ASE visualizer
        """
        try:
            from ase.visualize import view
            for structure in structure_list:
                view(structure.get_ase()) 
        except ImportError:
            raise 
    
    def _show_vmd(self, exec_name, structure_list):
        """
        Plugin for vmd
        """
        import tempfile, subprocess

        if len(structure_list) > 1:
            raise MultipleObjectsError("Visualization of multiple objects "
                                       "is not implemented")
        structure = structure_list[0]

        with tempfile.NamedTemporaryFile(suffix='.xsf') as f:
            f.write(structure._exportstring('xsf'))
            f.flush()

            try:
                subprocess.check_output([exec_name, f.name])
            except subprocess.CalledProcessError:
                # The program died: just print a message
                print "Note: the call to {} ended with an error.".format(
                    exec_name)
            except OSError as e:
                if e.errno == 2:
                    print ("No executable '{}' found. Add to the path, "
                           "or try with an absolute path.".format(
                        exec_name))
                    sys.exit(1)
                else:
                    raise

    def _show_jmol(self, exec_name, structure_list):
        """
        Plugin for jmol
        """
        import tempfile, subprocess

        with tempfile.NamedTemporaryFile() as f:
            for structure in structure_list:
                f.write(structure._exportstring('cif'))
            f.flush()

            try:
                subprocess.check_output([exec_name, f.name])
            except subprocess.CalledProcessError:
                # The program died: just print a message
                print "Note: the call to {} ended with an error.".format(
                    exec_name)
            except OSError as e:
                if e.errno == 2:
                    print ("No executable '{}' found. Add to the path, "
                           "or try with an absolute path.".format(
                        exec_name))
                    sys.exit(1)
                else:
                    raise

    def _export_tcod(self, node, parameter_data=None, **kwargs):
        """
        Plugin for TCOD
        """
        parameters = None
        if parameter_data is not None:
            from aiida.orm import DataFactory
            ParameterData = DataFactory('parameter')
            parameters = ParameterData.get_subclass_from_pk(parameter_data)
        print node._exportstring('tcod',parameters=parameters,**kwargs)

    def _export_tcod_parameters(self, parser, **kwargs):
        """
        Command line parameters for TCOD
        """
        from aiida.tools.dbexporters.tcod import extend_with_cmdline_parameters
        extend_with_cmdline_parameters(parser,self.dataclass.__name__)

    def _export_xsf(self, node, **kwargs):
        """
        Exporter to XSF.
        """
        print node._exportstring('xsf')

    def _export_cif(self, node, **kwargs):
        """
        Exporter to CIF.
        """
        print node._exportstring('cif')

    def _export_xyz(self, node):
        """
        Exporter to XYZ.
        """
        print node._exportstring('xyz')

    def _deposit_tcod(self, node, parameter_data=None, **kwargs):
        """
        Deposition plugin for TCOD.
        """
        from aiida.tools.dbexporters.tcod import deposit
        parameters = None
        if parameter_data is not None:
            from aiida.orm import DataFactory
            ParameterData = DataFactory('parameter')
            parameters = ParameterData.get_subclass_from_pk(parameter_data)
        return deposit(node,parameters=parameters,**kwargs)

    def _deposit_tcod_parameters(self,parser,**kwargs):
        """
        Command line parameters deposition plugin for TCOD.
        """
        from aiida.tools.dbexporters.tcod import (deposition_cmdline_parameters,
                                                  extend_with_cmdline_parameters)
        deposition_cmdline_parameters(parser,self.dataclass.__name__)
        extend_with_cmdline_parameters(parser,self.dataclass.__name__)


class _Cif(VerdiCommandWithSubcommands,
           Listable, Visualizable, Exportable, Importable, Depositable):
    """
    Visualize CIF structures
    """

    def __init__(self):
        """
        A dictionary with valid commands and functions to be called.
        """
        from aiida.orm.data.cif import CifData

        self.dataclass = CifData
        self.valid_subcommands = {
            'show': (self.show, self.complete_none),
            'list': (self.list, self.complete_none),
            'export': (self.export, self.complete_none),
            'import': (self.importfile, self.complete_none),
            'deposit': (self.deposit, self.complete_none),
        }

    def _show_jmol(self, exec_name, structure_list):
        """
        Plugin for jmol
        """
        import tempfile, subprocess

        with tempfile.NamedTemporaryFile() as f:
            for structure in structure_list:
                f.write(structure._exportstring('cif'))
            f.flush()

            try:
                subprocess.check_output([exec_name, f.name])
            except subprocess.CalledProcessError:
                # The program died: just print a message
                print "Note: the call to {} ended with an error.".format(
                    exec_name)
            except OSError as e:
                if e.errno == 2:
                    print ("No executable '{}' found. Add to the path, "
                           "or try with an absolute path.".format(
                        exec_name))
                    sys.exit(1)
                else:
                    raise

    def query(self, args):
        """
        Perform the query and return information for the list.

        :param args: a namespace with parsed command line parameters.
        :return: table (list of lists) with information, describing nodes.
            Each row describes a single hit.
        """
        load_dbenv()
        from aiida.orm import DataFactory
        from django.db.models import Q
        from aiida.djsite.utils import get_automatic_user

<<<<<<< HEAD
        now = timezone.now()
        q_object = None
        if args.all_users:
            q_object = Q()
        else:
            q_object = Q(user=get_automatic_user())
=======
        q_object = None
        if args.all_users is False:
            q_object = Q(user=get_automatic_user())
        else:
            q_object = Q()
>>>>>>> 49960fe0

        self.query_past_days(q_object, args)
        self.query_group(q_object, args)

        object_list = self.dataclass.query(q_object).distinct().order_by('ctime')

        entry_list = []
        for obj in object_list:
            formulae = '?'
            try:
                formulae = ",".join(obj.get_attr('formulae'))
            except AttributeError:
                pass
            except TypeError:
                pass
            source_uri = '?'
            try:
                source_uri = obj.get_attr('source')['uri']
            except AttributeError:
                pass
            except KeyError:
                pass
            entry_list.append([str(obj.pk), formulae, source_uri])
        return entry_list

    def get_column_names(self):
        """
        Return the list with column names.

        :note: neither the number nor correspondence of column names and
            actual columns in the output from the query() are checked.
        """
        return ["ID", "formulae", "source_uri"]

    def _export_cif(self, node, **kwargs):
        """
        Exporter to CIF.
        """
        print node._exportstring('cif')

    def _export_tcod(self, node, parameter_data=None, **kwargs):
        """
        Plugin for TCOD
        """
        parameters = None
        if parameter_data is not None:
            from aiida.orm import DataFactory
            ParameterData = DataFactory('parameter')
            parameters = ParameterData.get_subclass_from_pk(parameter_data)
        print node._exportstring('tcod',parameters=parameters,**kwargs)

    def _export_tcod_parameters(self,parser,**kwargs):
        """
        Command line parameters for TCOD
        """
        from aiida.tools.dbexporters.tcod import extend_with_cmdline_parameters
        extend_with_cmdline_parameters(parser,self.dataclass.__name__)

    def _import_cif(self, filename, **kwargs):
        """
        Importer from CIF.
        """
        import os.path

        try:
            node, _ = self.dataclass.get_or_create(os.path.abspath(filename))
            print node
        except ValueError as e:
            print e

    def _deposit_tcod(self, node, parameter_data=None, **kwargs):
        """
        Deposition plugin for TCOD.
        """
        from aiida.tools.dbexporters.tcod import deposit
        parameters = None
        if parameter_data is not None:
            from aiida.orm import DataFactory
            ParameterData = DataFactory('parameter')
            parameters = ParameterData.get_subclass_from_pk(parameter_data)
        return deposit(node,parameters=parameters,**kwargs)

    def _deposit_tcod_parameters(self, parser, **kwargs):
        """
        Command line parameters deposition plugin for TCOD.
        """
        from aiida.tools.dbexporters.tcod import (deposition_cmdline_parameters,
                                                  extend_with_cmdline_parameters)
        deposition_cmdline_parameters(parser,self.dataclass.__name__)
        extend_with_cmdline_parameters(parser,self.dataclass.__name__)


class _Trajectory(VerdiCommandWithSubcommands,
                  Listable, Visualizable, Exportable, Depositable):
    """
    View and manipulate TrajectoryData instances.
    """

    def __init__(self):
        """
        A dictionary with valid commands and functions to be called.
        """
        from aiida.orm.data.array.trajectory import TrajectoryData

        self.dataclass = TrajectoryData
        self.valid_subcommands = {
            'show': (self.show, self.complete_none),
            'list': (self.list, self.complete_none),
            'export': (self.export, self.complete_none),
            'deposit': (self.deposit, self.complete_none),
        }

    def _show_jmol(self, exec_name, trajectory_list, **kwargs):
        """
        Plugin for jmol
        """
        import tempfile, subprocess

        with tempfile.NamedTemporaryFile() as f:
            for trajectory in trajectory_list:
                f.write(trajectory._exportstring('cif', **kwargs))
            f.flush()

            try:
                subprocess.check_output([exec_name, f.name])
            except subprocess.CalledProcessError:
                # The program died: just print a message
                print "Note: the call to {} ended with an error.".format(
                    exec_name)
            except OSError as e:
                if e.errno == 2:
                    print ("No executable '{}' found. Add to the path, "
                           "or try with an absolute path.".format(
                        exec_name))
                    sys.exit(1)
                else:
                    raise

    def _show_jmol_parameters(self, parser):
        """
        Describe command line parameters.
        """
        parser.add_argument('--step',
                            help="ID of the trajectory step. If none is "
                                 "supplied, all steps are exported.",
                            type=int, action='store')
        
    def _show_xcrysden(self, exec_name, trajectory_list, **kwargs):
        """
        Plugin for xcrysden
        """
        import tempfile, subprocess

<<<<<<< HEAD
    def _export_tcod(self, node, parameter_data=None, **kwargs):
        """
        Plugin for TCOD
        """
        parameters = None
        if parameter_data is not None:
            from aiida.orm import DataFactory
            ParameterData = DataFactory('parameter')
            parameters = ParameterData.get_subclass_from_pk(parameter_data)
        print node._exportstring('tcod',
                                 parameters=parameters,
                                 **kwargs)

    def _export_tcod_parameters(self, parser, **kwargs):
        """
        Command line parameters for TCOD
        """
        from aiida.tools.dbexporters.tcod import extend_with_cmdline_parameters
        extend_with_cmdline_parameters(parser,self.dataclass.__name__)

=======

        if len(trajectory_list) > 1:
            raise MultipleObjectsError("Visualization of multiple trajectories "
                                       "is not implemented")
        trajectory = trajectory_list[0]

        with tempfile.NamedTemporaryFile(suffix='.xsf') as f:
            f.write(trajectory._exportstring('xsf', **kwargs))
            f.flush()

            try:
                subprocess.check_output([exec_name, '--xsf',f.name])
            except subprocess.CalledProcessError:
                # The program died: just print a message
                print "Note: the call to {} ended with an error.".format(
                       exec_name)
            except OSError as e:
                if e.errno == 2:
                    print ("No executable '{}' found. Add to the path, "
                           "or try with an absolute path.".format(
                                                           exec_name))
                    sys.exit(1)
                else:
                    raise

    def _export_xsf(self, node, **kwargs):
        """
        Exporter to XSF.
        """
        print node._exportstring('xsf', **kwargs)
        
>>>>>>> 49960fe0
    def _export_cif(self, node, **kwargs):
        """
        Exporter to CIF.
        """
        print node._exportstring('cif', **kwargs)

    def _export_cif_parameters(self, parser, **kwargs):
        """
        Describe command line parameters.
        """
        parser.add_argument('--step', dest='trajectory_index',
                            help="ID of the trajectory step. If none is "
                                 "supplied, all steps are exported.",
                            type=int, action='store')

    def _deposit_tcod(self, node, parameter_data=None, **kwargs):
        """
        Deposition plugin for TCOD.
        """
        from aiida.tools.dbexporters.tcod import deposit
        parameters = None
        if parameter_data is not None:
            from aiida.orm import DataFactory
            ParameterData = DataFactory('parameter')
            parameters = ParameterData.get_subclass_from_pk(parameter_data)
        return deposit(node,parameters=parameters,**kwargs)

    def _deposit_tcod_parameters(self, parser, **kwargs):
        """
        Command line parameters deposition plugin for TCOD.
        """
        from aiida.tools.dbexporters.tcod import (deposition_cmdline_parameters,
                                                  extend_with_cmdline_parameters)
        deposition_cmdline_parameters(parser,self.dataclass.__name__)
        extend_with_cmdline_parameters(parser,self.dataclass.__name__)
        self._export_cif_parameters(parser)


class _Parameter(VerdiCommandWithSubcommands, Visualizable):
    """
    View and manipulate Parameter data classes.
    """

    def __init__(self):
        """
        A dictionary with valid commands and functions to be called.
        """
        from aiida.orm.data.parameter import ParameterData

        self.dataclass = ParameterData
        self._default_show_format = 'json_date'
        self.valid_subcommands = {
            'show': (self.show, self.complete_none),
        }

    def _show_json_date(self, exec_name, node_list):
        """
        Show contents of ParameterData nodes.
        """
        from aiida.cmdline import print_dictionary

        for node in node_list:
            the_dict = node.get_dict()
            print_dictionary(the_dict, 'json+date')


class _Array(VerdiCommandWithSubcommands, Visualizable):
    """
    View and manipulate Array data classes.
    """

    def __init__(self):
        """
        A dictionary with valid commands and functions to be called.
        """
        from aiida.orm.data.array import ArrayData

        self.dataclass = ArrayData
        self._default_show_format = 'json_date'
        self.valid_subcommands = {
            'show': (self.show, self.complete_none),
        }

    def _show_json_date(self, exec_name, node_list):
        """
        Show contents of ArrayData nodes.
        """
        from aiida.cmdline import print_dictionary

        for node in node_list:
            the_dict = {}
            for arrayname in node.arraynames():
                the_dict[arrayname] = node.get_array(arrayname).tolist()
            print_dictionary(the_dict, 'json+date')<|MERGE_RESOLUTION|>--- conflicted
+++ resolved
@@ -102,20 +102,11 @@
         from django.db.models import Q
         from aiida.djsite.utils import get_automatic_user
 
-<<<<<<< HEAD
-        now = timezone.now()
-        q_object = None
-        if args.all_users:
-            q_object = Q()
-        else:
-            q_object = Q(user=get_automatic_user())
-=======
         q_object = None
         if args.all_users is False:
             q_object = Q(user=get_automatic_user())
         else:
             q_object = Q()
->>>>>>> 49960fe0
 
         self.query_past_days(q_object, args)
         self.query_group(q_object, args)
@@ -748,16 +739,6 @@
 
         # First, I run a query to get all BandsData of the past N days
         q_object = None
-<<<<<<< HEAD
-        if args.all_users:
-            q_object = Q()
-        else:
-            q_object = Q(user=get_automatic_user())
-        if args.past_days is not None:
-            now = timezone.now()
-            n_days_ago = now - datetime.timedelta(days=args.past_days)
-            q_object.add(Q(ctime__gte=n_days_ago), Q.AND)
-=======
         if args.all_users is False:
             q_object = Q(user=get_automatic_user())
         else:
@@ -765,7 +746,6 @@
 
         self.query_past_days(q_object, args)
         self.query_group(q_object, args)
->>>>>>> 49960fe0
 
         bands_list = BandsData.query(q_object).distinct().order_by('ctime')
 
@@ -783,11 +763,7 @@
 
             # get all the StructureData that are parents of the selected bandsdatas
             q_object = Q(child__in=pks)
-<<<<<<< HEAD
-            if not args.all_users:
-=======
             if args.all_users is False:
->>>>>>> 49960fe0
                 q_object.add(Q(child__user=get_automatic_user()), Q.AND)
             q_object.add(Q(parent__type='data.structure.StructureData.'), Q.AND)
             structure_list = DbPath.objects.filter(q_object).distinct()
@@ -990,14 +966,6 @@
         query_group_size = 100  # we group the attribute query in chunks of this size
 
         StructureData = DataFactory('structure')
-<<<<<<< HEAD
-        now = timezone.now()
-        q_object = None
-        if args.all_users:
-            q_object = Q()
-        else:
-            q_object = Q(user=get_automatic_user())
-=======
         q_object = None
         if args.all_users is False:
             q_object = Q(user=get_automatic_user())
@@ -1006,7 +974,6 @@
 
         self.query_past_days(q_object, args)
         self.query_group(q_object, args)
->>>>>>> 49960fe0
 
         if args.element is not None:
             q1 = models.DbAttribute.objects.filter(key__startswith='kinds.',
@@ -1320,20 +1287,11 @@
         from django.db.models import Q
         from aiida.djsite.utils import get_automatic_user
 
-<<<<<<< HEAD
-        now = timezone.now()
-        q_object = None
-        if args.all_users:
-            q_object = Q()
-        else:
-            q_object = Q(user=get_automatic_user())
-=======
         q_object = None
         if args.all_users is False:
             q_object = Q(user=get_automatic_user())
         else:
             q_object = Q()
->>>>>>> 49960fe0
 
         self.query_past_days(q_object, args)
         self.query_group(q_object, args)
@@ -1487,29 +1445,6 @@
         """
         import tempfile, subprocess
 
-<<<<<<< HEAD
-    def _export_tcod(self, node, parameter_data=None, **kwargs):
-        """
-        Plugin for TCOD
-        """
-        parameters = None
-        if parameter_data is not None:
-            from aiida.orm import DataFactory
-            ParameterData = DataFactory('parameter')
-            parameters = ParameterData.get_subclass_from_pk(parameter_data)
-        print node._exportstring('tcod',
-                                 parameters=parameters,
-                                 **kwargs)
-
-    def _export_tcod_parameters(self, parser, **kwargs):
-        """
-        Command line parameters for TCOD
-        """
-        from aiida.tools.dbexporters.tcod import extend_with_cmdline_parameters
-        extend_with_cmdline_parameters(parser,self.dataclass.__name__)
-
-=======
-
         if len(trajectory_list) > 1:
             raise MultipleObjectsError("Visualization of multiple trajectories "
                                        "is not implemented")
@@ -1539,8 +1474,27 @@
         Exporter to XSF.
         """
         print node._exportstring('xsf', **kwargs)
-        
->>>>>>> 49960fe0
+
+    def _export_tcod(self, node, parameter_data=None, **kwargs):
+        """
+        Plugin for TCOD
+        """
+        parameters = None
+        if parameter_data is not None:
+            from aiida.orm import DataFactory
+            ParameterData = DataFactory('parameter')
+            parameters = ParameterData.get_subclass_from_pk(parameter_data)
+        print node._exportstring('tcod',
+                                 parameters=parameters,
+                                 **kwargs)
+
+    def _export_tcod_parameters(self, parser, **kwargs):
+        """
+        Command line parameters for TCOD
+        """
+        from aiida.tools.dbexporters.tcod import extend_with_cmdline_parameters
+        extend_with_cmdline_parameters(parser,self.dataclass.__name__)
+
     def _export_cif(self, node, **kwargs):
         """
         Exporter to CIF.
