--- conflicted
+++ resolved
@@ -345,7 +345,6 @@
         click.echo('No pks of valid running workchains given.')
 
 
-<<<<<<< HEAD
 @work.command('kill', context_settings=CONTEXT_SETTINGS)
 @click.argument('pks', nargs=-1, type=int)
 def kill(pks):
@@ -436,7 +435,6 @@
         raise TypeError("Unknown type")
     return "{} <pk={}> [{}]".format(label, calc_node.pk, state)
 
-=======
 @work.command('plugins', context_settings=CONTEXT_SETTINGS)
 @click.argument('entry_point', type=str, required=False)
 def plugins(entry_point):
@@ -462,7 +460,6 @@
             click.echo("\nPass the entry point of a workflow as an argument to display detailed information")
         else:
             click.echo("# No workflows found")
->>>>>>> 64187167
 
 def _build_query(projections=None, order_by=None, limit=None, past_days=None):
     import datetime
