--- conflicted
+++ resolved
@@ -647,18 +647,11 @@
     def test_joins3_user_group(self):
         from aiida.orm.user import AbstractUser
         from aiida.orm.querybuilder import QueryBuilder
-        from aiida.orm.backend import construct_backend
-
-        backend = construct_backend()
 
         # Create another user
         new_email = "newuser@new.n"
-        user = backend.users.create(email=new_email)
-<<<<<<< HEAD
-        user.force_save()
-=======
+        user = self.backend.users.create(email=new_email)
         user.store()
->>>>>>> f0e2b614
 
         # Create a group that belongs to that user
         from aiida.orm.group import Group
