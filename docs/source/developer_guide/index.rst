--- conflicted
+++ resolved
@@ -5,12 +5,18 @@
 .. toctree::
     :maxdepth: 1
 
-<<<<<<< HEAD
     developers
     internals
     plugins/index
+    devel_tutorial/code_plugin_int_sum
+    devel_tutorial/code_plugin_float_sum
+    devel_tutorial/code_plugin_qe
+    devel_tutorial/cmdline_plugin
+    dev_workflow
     devel_tutorial/parser_warnings_policy
     devel_tutorial/extend_restapi
+    transport
+    workflows
     data_cmdline
     tcod_exporter
     git_cheatsheet
@@ -18,27 +24,5 @@
     aiida_sphinxext
     ../verdi/properties
     database_schema
-    control/index
     caching
-    ../restapi/index
-=======
-   developers
-   internals
-   plugins/index
-   devel_tutorial/code_plugin_int_sum
-   devel_tutorial/code_plugin_float_sum
-   devel_tutorial/cmdline_plugin
-   devel_tutorial/code_plugin_qe
-   dev_workflow
-   devel_tutorial/parser_warnings_policy
-   devel_tutorial/extend_restapi
-   transport
-   workflows
-   data_cmdline
-   tcod_exporter
-   git_cheatsheet
-   sphinx_cheatsheet
-   ../verdi/properties
-   database_schema
-   caching
->>>>>>> f6e28cef
+    ../restapi/index